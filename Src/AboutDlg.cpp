--- conflicted
+++ resolved
@@ -23,7 +23,6 @@
 
 #include "stdafx.h"
 #include "AboutDlg.h"
-#include "statlink.h"
 #include "Merge.h"
 #include "DDXHelper.h"
 #include "Picture.h"
@@ -43,7 +42,6 @@
 // Dialog Data
 	//{{AFX_DATA(CAboutDlg::Impl)
 	enum { IDD = IDD_ABOUTBOX };
-	CStaticLink	m_ctlWWW;
 	//}}AFX_DATA
 
 	// ClassWizard generated virtual function overrides
@@ -62,6 +60,7 @@
 	afx_msg void OnBnClickedOpenContributors();
 	afx_msg void OnDrawItem(int nIDCtl, LPDRAWITEMSTRUCT lpDrawItemStruct);
 	afx_msg HBRUSH OnCtlColor(CDC* pDC, CWnd* pWnd, UINT nCtlColor);
+	afx_msg void OnBnClickedWWW(NMHDR *pNMHDR, LRESULT *pResult);
 
 private:
 	CAboutDlg *m_p;
@@ -87,18 +86,10 @@
 void CAboutDlg::Impl::DoDataExchange(CDataExchange* pDX)
 {
 	CDialog::DoDataExchange(pDX);
-<<<<<<< HEAD
 	//{{AFX_DATA_MAP(CAboutDlg::Impl)
 	DDX_Text(pDX, IDC_COMPANY, m_p->m_info.copyright);
-	DDX_Control(pDX, IDC_WWW, m_ctlWWW);
 	DDX_Text(pDX, IDC_VERSION, m_p->m_info.version);
 	DDX_Text(pDX, IDC_PRIVATEBUILD, m_p->m_info.private_build);
-=======
-	//{{AFX_DATA_MAP(CAboutDlg)
-	DDX_Control(pDX, IDC_COMPANY, m_ctlCompany);
-	DDX_Text(pDX, IDC_VERSION, m_strVersion);
-	DDX_Text(pDX, IDC_PRIVATEBUILD, m_strPrivateBuild);
->>>>>>> 48e57970
 	//}}AFX_DATA_MAP
 }
 
@@ -123,26 +114,10 @@
 	GetDlgItem(IDC_STATIC)->SetFont(&m_font);
 	GetDlgItem(IDC_VERSION)->SetFont(&m_font);
 
-<<<<<<< HEAD
-	m_ctlWWW.m_link = m_p->m_info.website.c_str();
-=======
-	String sPrivateBuild = version.GetPrivateBuild();
-	if (!sPrivateBuild.empty())
-	{
-		m_strPrivateBuild = LangFormatString1(IDS_PRIVATEBUILD_FMT,
-			sPrivateBuild.c_str()).c_str();
-	}
-
-	String copyright = LoadResString(IDS_SPLASH_GPLTEXT);
-	copyright += _T("\n");
-	copyright += version.GetLegalCopyright();
-	copyright += _T(" All rights reserved.");
-	m_ctlCompany.SetWindowText(copyright.c_str());
 	CString link;
 	GetDlgItem(IDC_WWW)->GetWindowText(link);
-	link = CString(_T("<a href=\"")) + WinMergeURL + CString(_T("\">")) + link + _T("</a>");
-	GetDlgItem(IDC_WWW)->SetWindowText(link);
->>>>>>> 48e57970
+	link = CString(_T("<a href=\"")) + m_p->m_info.website.c_str() + CString(_T("\">")) + link + _T("</a>");
+	GetDlgItem(IDC_WWW)->SetWindowText(link);	
 
 	UpdateData(FALSE);
 	
@@ -176,14 +151,12 @@
 	m_p->m_onclick_contributers.notify(m_p, tmp);
 }
 
-<<<<<<< HEAD
-CAboutDlg::CAboutDlg() : m_pimpl(new CAboutDlg::Impl(this)) {}
-CAboutDlg::~CAboutDlg() {}
-int CAboutDlg::DoModal() { return static_cast<int>(m_pimpl->DoModal()); }
-=======
-void CAboutDlg::OnBnClickedWWW(NMHDR *pNMHDR, LRESULT *pResult)
+void CAboutDlg::Impl::OnBnClickedWWW(NMHDR *pNMHDR, LRESULT *pResult)
 {
 	PNMLINK pNMLink = (PNMLINK)pNMHDR;
 	ShellExecute(NULL, _T("open"), pNMLink->item.szUrl, NULL, NULL, SW_SHOWNORMAL);
 }
->>>>>>> 48e57970
+
+CAboutDlg::CAboutDlg() : m_pimpl(new CAboutDlg::Impl(this)) {}
+CAboutDlg::~CAboutDlg() {}
+int CAboutDlg::DoModal() { return static_cast<int>(m_pimpl->DoModal()); }