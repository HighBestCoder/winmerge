# This file is part from WinMerge <http://winmerge.org/>
# Released under the "GNU General Public License"
#
# ID line follows -- this is updated by SVN
# $Id$
#
msgid ""
msgstr ""
"Project-Id-Version: WinMerge Shell Extension\n"
"Report-Msgid-Bugs-To: http://bugs.winmerge.org/\n"
"POT-Creation-Date: \n"
"PO-Revision-Date: \n"
"Last-Translator: \n"
"Language-Team: Russian <winmerge-translate@lists.sourceforge.net>\n"
"MIME-Version: 1.0\n"
"Content-Type: text/plain; charset=CP1251\n"
"Content-Transfer-Encoding: 8bit\n"
"X-Poedit-Language: Russian\n"
"X-Poedit-SourceCharset: CP1251\n"
"X-Poedit-Basepath: ../../ShellExtension/Languages/\n"
"X-Poedit-Country: RUSSIAN FEDERATION\n"

#. AFX_TARG
#: ShellExtensionTemplate.rc:25
#, c-format
msgid "AFX_TARG_ENU"
msgstr "AFX_TARG_RUS"

#. LANGUAGE, SUBLANGUAGE
#: ShellExtensionTemplate.rc:27
#, c-format
msgid "LANG_ENGLISH, SUBLANG_ENGLISH_US"
msgstr "LANG_RUSSIAN, SUBLANG_DEFAULT"

#. Codepage
#: ShellExtensionTemplate.rc:28
#, c-format
msgid "1252"
msgstr "1251"

#: ShellExtensionTemplate.rc:42
#, c-format
msgid "ShellExtension"
msgstr ""

#: ShellExtensionTemplate.rc:43
#, c-format
msgid "WinMerge"
msgstr "WinMerge"

#: ShellExtensionTemplate.rc:44
#, c-format
msgid "Open with WinMerge"
msgstr "Открыть с помощью WinMerge"

#: ShellExtensionTemplate.rc:45
#, c-format
msgid "Please select no more than 2 items"
msgstr "Выберите не более 2 элементов"

#: ShellExtensionTemplate.rc:46
#, c-format
msgid "Compare"
msgstr "Сравнить"

#: ShellExtensionTemplate.rc:47
#, c-format
msgid "Compare..."
msgstr "Сравнить..."

#: ShellExtensionTemplate.rc:48
#, c-format
msgid "Compare To"
msgstr "Сравнить с"

#: ShellExtensionTemplate.rc:49
#, c-format
msgid "Save this path. Select another path to compare with this path."
<<<<<<< HEAD
msgstr "Сохраните этот путь. Выберите другой путь для сравнения с этим."
=======
msgstr "Сохранить этот путь. Выбрать другой путь для сравнения с этим."
>>>>>>> 5df6fb3b

#: ShellExtensionTemplate.rc:50
#, c-format
msgid "Compare to saved path (%1)"
msgstr "Сравнить с сохраненным путем (%1)"

#: ShellExtensionTemplate.rc:51
#, c-format
msgid "Re-select First"
<<<<<<< HEAD
msgstr "Перевыберите Первый"
=======
msgstr "Перевыбрать Первый"
>>>>>>> 5df6fb3b
<|MERGE_RESOLUTION|>--- conflicted
+++ resolved
@@ -76,11 +76,7 @@
 #: ShellExtensionTemplate.rc:49
 #, c-format
 msgid "Save this path. Select another path to compare with this path."
-<<<<<<< HEAD
-msgstr "Сохраните этот путь. Выберите другой путь для сравнения с этим."
-=======
 msgstr "Сохранить этот путь. Выбрать другой путь для сравнения с этим."
->>>>>>> 5df6fb3b
 
 #: ShellExtensionTemplate.rc:50
 #, c-format
@@ -90,8 +86,4 @@
 #: ShellExtensionTemplate.rc:51
 #, c-format
 msgid "Re-select First"
-<<<<<<< HEAD
-msgstr "Перевыберите Первый"
-=======
 msgstr "Перевыбрать Первый"
->>>>>>> 5df6fb3b
