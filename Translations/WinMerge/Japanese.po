﻿# This file is part from WinMerge <http://winmerge.org/>
# Released under the "GNU General Public License"
#
# Translators:
# * Takashi Sawanaka <sawanaka at d1.dion.ne.jp>
#
# ID line follows -- this is updated by SVN
# $Id: Japanese.po 6996 2009-09-27 13:10:27Z sdottaka $
#
msgid ""
msgstr ""
"Project-Id-Version: WinMerge\n"
"Report-Msgid-Bugs-To: http://bugs.winmerge.org/\n"
"POT-Creation-Date: \n"
"PO-Revision-Date: 2018-05-03 00:00+0900\n"
"Last-Translator: Takashi Sawanaka <sawanaka@d1.dion.ne.jp>\n"
"Language-Team: Japanese <winmerge-translate@lists.sourceforge.net>\n"
"MIME-Version: 1.0\n"
"Content-Type: text/plain; charset=UTF-8\n"
"Content-Transfer-Encoding: 8bit\n"
"X-Poedit-SourceCharset: UTF-8\n"
"X-Poedit-Basepath: ..\n"
"Language: ja\n"
"X-Generator: Poedit 2.0.7\n"

#. LANGUAGE, SUBLANGUAGE
#: Merge.rc:5F458438
#, c-format
msgid "LANG_ENGLISH, SUBLANG_ENGLISH_US"
msgstr "LANG_JAPANESE, SUBLANG_DEFAULT"

#. Codepage
#: Merge.rc:2C983F1
#, c-format
msgid "1252"
msgstr "65001"

#: Merge.rc:1C6125F3
#, c-format
msgid "C&opy to Right"
msgstr "右側にコピー(&O)"

#: Merge.rc:92C6C92
#, c-format
msgid "Cop&y to Left"
msgstr "左側にコピー(&Y)"

#: Merge.rc:6FC398B6
#, c-format
msgid "Copy &from Left"
msgstr "左側からコピー(&F)"

#: Merge.rc:8AF7E68
#, c-format
msgid "Copy fro&m Right"
msgstr "右側からコピー(&M)"

#: Merge.rc:381D79E4
#, c-format
msgid "&Select Line Difference"
msgstr "行内差異を選択(&S)"

#: Merge.rc:43017E40
#, c-format
msgid "&Undo"
msgstr "元に戻す(&U)"

#: Merge.rc:43017E41
#, c-format
msgid "&Redo"
msgstr "やり直し(&R)"

#: Merge.rc:3CF9F83
#, c-format
msgid "Cu&t"
msgstr "切り取り(&T)"

#: Merge.rc:43017E42
#, c-format
msgid "&Copy"
msgstr "コピー(&C)"

#: Merge.rc:1D2E49F6
#, c-format
msgid "&Paste"
msgstr "貼り付け(&P)"

#: Merge.rc:AC3AA11
#, c-format
msgid "&Goto..."
msgstr "移動(&G)..."

#: Merge.rc:B4D35A1
#, c-format
msgid "Op&en"
msgstr "開く(&E)"

#: Merge.rc:37625055
#, c-format
msgid "with &Registered Application"
msgstr "登録されたアプリケーションで(&R)"

#: Merge.rc:321D741E
#, c-format
msgid "with &External Editor\tCtrl+Alt+E"
msgstr "外部エディタで(&E)\tCtrl+Alt+E"

#: Merge.rc:AC3AA12
#, c-format
msgid "&with..."
msgstr "プログラムの選択(&W)..."

#: Merge.rc:1A8FADD3
#, c-format
msgid "View &Differences"
msgstr "差異を表示(&D)"

#: Merge.rc:71E3C8E3
#, c-format
msgid "Diff &Block Size"
msgstr "Diff ブロックサイズ(&B)"

#: Merge.rc:67D67717
#, c-format
msgid "&Ignore Color Difference (Color Distance Threshold)"
msgstr "色の違いを無視する (色距離の閾値)(&I)"

#: Merge.rc:5A9A7139
#, c-format
msgid "&Previous Page"
msgstr "前ページ(&P)"

#: Merge.rc:68816EE1
#, c-format
msgid "&Next Page"
msgstr "次ページ(&N)"

#: Merge.rc:4DE14271
#, c-format
msgid "&Active Pane"
msgstr "選択ペイン(&A)"

#: Merge.rc:43017E43
#, c-format
msgid "&Zoom"
msgstr "拡大(&Z)"

#: Merge.rc:AC3AA13
#, c-format
msgid "&Overlay"
msgstr "重ね合わせ(&O)"

#: Merge.rc:43017E44
#, c-format
msgid "&None"
msgstr "なし(&N)"

#: Merge.rc:4DE14272
#, c-format
msgid "&Alpha Blend"
msgstr "アルファブレンド(&A)"

#: Merge.rc:237A0532
#, c-format
msgid "Alpha &Blend Animation"
msgstr "アルファブレンド アニメ表示(&B)"

#: Merge.rc:5806E58F
#, c-format
msgid "Dragging &Mode"
msgstr "ドラッグモード(&M)"

#: Merge.rc:43017E45
#, c-format
msgid "&Move"
msgstr "移動(&M)"

#: Merge.rc:5A9A713A
#, c-format
msgid "&Adjust Offset"
msgstr "オフセット調整(&A)"

#: Merge.rc:100AAFAC
#, c-format
msgid "&Set Background Color"
msgstr "透明色を設定(&S)"

#: Merge.rc:43017E46
#, c-format
msgid "&File"
msgstr "ファイル(&F)"

#: Merge.rc:4DE14273
#, c-format
msgid "&New\tCtrl+N"
msgstr "新規作成(&N)\tCtrl+N"

#: Merge.rc:2C8061AC
#, c-format
msgid "New (&3 panes)"
msgstr "新規作成 (&3 ペイン)"

#: Merge.rc:1DC30E61
#, c-format
msgid "&Open...\tCtrl+O"
msgstr "開く(&O)...\tCtrl+O"

#: Merge.rc:6829F68F
#, c-format
msgid "Op&en Conflict File..."
msgstr "コンフリクト ファイルを開く(&E)..."

#: Merge.rc:5869BBD
#, c-format
msgid "Open Pro&ject...\tCtrl+J"
msgstr "プロジェクトを開く(&J)...\tCtrl+J"

#: Merge.rc:1BF42625
#, c-format
msgid "Sa&ve Project..."
msgstr "プロジェクトを保存(&V)..."

#: Merge.rc:47D4A3FA
#, c-format
msgid "Recent Projects"
msgstr "最近使用したプロジェクト"

#: Merge.rc:73E9B1DA
#, c-format
msgid "Recent F&iles Or Folders"
msgstr "最近使用したファイルまたはフォルダー(&I)"

#: Merge.rc:29D50B4A
#, c-format
msgid "< Empty >"
msgstr "< なし >"

#: Merge.rc:79AB21E0
#, c-format
msgid "E&xit"
msgstr "終了(&X)"

#: Merge.rc:43017E47
#, c-format
msgid "&Edit"
msgstr "編集(&E)"

#: Merge.rc:27AC6D7E
#, c-format
msgid "&Options..."
msgstr "設定(&O)..."

#: Merge.rc:43017E48
#, c-format
msgid "&View"
msgstr "表示(&V)"

#: Merge.rc:AC3AA14
#, c-format
msgid "&Toolbar"
msgstr "ツールバー(&T)"

#: Merge.rc:1D2E49F7
#, c-format
msgid "&Small"
msgstr "小(&S)"

#: Merge.rc:22956A6
#, c-format
msgid "&Big"
msgstr "大(&B)"

#: Merge.rc:43017E49
#, c-format
msgid "&Huge"
msgstr "特大(&H)"

#: Merge.rc:27AC6D7F
#, c-format
msgid "&Status Bar"
msgstr "ステータスバー(&S)"

#: Merge.rc:2C015CFD
#, c-format
msgid "Ta&b Bar"
msgstr "タブバー(&B)"

#: Merge.rc:1D2E49F8
#, c-format
msgid "&Tools"
msgstr "ツール(&T)"

#: Merge.rc:27AC6D80
#, c-format
msgid "&Filters..."
msgstr "フィルタ(&F)..."

#: Merge.rc:3938FFC0
#, c-format
msgid "&Generate Patch..."
msgstr "パッチの生成(&G)..."

#: Merge.rc:AC3AA15
#, c-format
msgid "&Plugins"
msgstr "プラグイン(&P)"

#: Merge.rc:4C6CFD95
#, c-format
msgid "P&lugin Settings..."
msgstr "プラグインの設定(&L)..."

#: Merge.rc:729280D7
#, c-format
msgid "Ma&nual Prediffer"
msgstr "手動比較前処理(&N)"

#: Merge.rc:7CF93368
#, c-format
msgid "A&utomatic Prediffer"
msgstr "自動比較前処理(&U)"

#: Merge.rc:1A9EBDEC
#, c-format
msgid "&Manual Unpacking"
msgstr "手動展開(&M)"

#: Merge.rc:4EF8162D
#, c-format
msgid "&Automatic Unpacking"
msgstr "自動展開(&A)"

#: Merge.rc:714B45FD
#, c-format
msgid "&Edit with Unpacker..."
msgstr "展開プラグインで開く(&E)..."

#: Merge.rc:78B3B622
#, c-format
msgid "&Reload plugins"
msgstr "プラグインの再読み込み(&R)"

#: Merge.rc:89AF4F7
#, c-format
msgid "&Window"
msgstr "ウィンドウ(&W)"

#: Merge.rc:4E65D33F
#, c-format
msgid "Cl&ose"
msgstr "閉じる(&O)"

#: Merge.rc:34E43607
#, c-format
msgid "Clo&se All"
msgstr "すべて閉じる(&S)"

#: Merge.rc:8AF7E69
#, c-format
msgid "Change &Pane\tF6"
msgstr "ペインを変更する(&P)\tF6"

#: Merge.rc:5CCED707
#, c-format
msgid "Tile &Horizontally"
msgstr "上下に並べて表示(&H)"

#: Merge.rc:52870A1
#, c-format
msgid "Tile &Vertically"
msgstr "左右に並べて表示(&V)"

#: Merge.rc:AC3AA16
#, c-format
msgid "&Cascade"
msgstr "重ねて表示(&C)"

#: Merge.rc:43017E4A
#, c-format
msgid "&Help"
msgstr "ヘルプ(&H)"

#: Merge.rc:3938FFC1
#, c-format
msgid "&WinMerge Help\tF1"
msgstr "&WinMerge ヘルプ\tF1"

#: Merge.rc:1B17601E
#, c-format
msgid "R&elease Notes"
msgstr "リリースノート(&E)"

#: Merge.rc:6E470BE7
#, c-format
msgid "&Translations"
msgstr "翻訳(&T)"

#: Merge.rc:1C6125F4
#, c-format
msgid "C&onfiguration"
msgstr "設定(&O)"

#: Merge.rc:175DEEEB
#, c-format
msgid "&GNU General Public License"
msgstr "&GNU General Public License"

#: Merge.rc:3938FFC2
#, c-format
msgid "&About WinMerge..."
msgstr "WinMerge について(&A)..."

#: Merge.rc:68816EE2
#, c-format
msgid "&Read-only"
msgstr "読み取り専用(&R)"

#: Merge.rc:71676C45
#, c-format
msgid "L&eft Read-only"
msgstr "左側を読み取り専用(&E)"

#: Merge.rc:729280D8
#, c-format
msgid "M&iddle Read-only"
msgstr "中央を読み取り専用(&I)"

#: Merge.rc:32BFDBA9
#, c-format
msgid "Ri&ght Read-only"
msgstr "右側を読み取り専用(&G)"

#: Merge.rc:453F5DDB
#, c-format
msgid "File En&coding..."
msgstr "ファイル エンコーディング(&C)..."

#: Merge.rc:E44718
#, c-format
msgid "Select &All\tCtrl+A"
msgstr "すべて選択(&A)\tCtrl+A"

#: Merge.rc:58EEEB7E
#, c-format
msgid "Show &Identical Items"
msgstr "同一項目の表示(&I)"

#: Merge.rc:58EEEB7F
#, c-format
msgid "Show &Different Items"
msgstr "差異項目の表示(&D)"

#: Merge.rc:58E210F9
#, c-format
msgid "Show L&eft Unique Items"
msgstr "左側のみに存在する項目の表示(&E)"

#: Merge.rc:28A1C3B4
#, c-format
msgid "Show Midd&le Unique Items"
msgstr "中央のみに存在する項目の表示(&L)"

#: Merge.rc:43600E8F
#, c-format
msgid "Show Ri&ght Unique Items"
msgstr "右側のみに存在する項目の表示(&G)"

#: Merge.rc:E44719
#, c-format
msgid "Show S&kipped Items"
msgstr "スキップされた項目の表示(&K)"

#: Merge.rc:6F833C16
#, c-format
msgid "S&how Binary Files"
msgstr "バイナリ ファイルの表示(&H)"

#: Merge.rc:5A9A713B
#, c-format
msgid "&3-way Compare"
msgstr "3方向比較(&3)"

#: Merge.rc:200AD0D1
#, c-format
msgid "Show &Left Only Different Items"
msgstr "左側のみ差異のある項目の表示(&L)"

#: Merge.rc:4899EBE1
#, c-format
msgid "Show &Middle Only Different Items"
msgstr "中央のみ差異のある項目の表示(&M)"

#: Merge.rc:614F49A9
#, c-format
msgid "Show &Right Only Different Items"
msgstr "右側のみ差異のある項目の表示(&R)"

#: Merge.rc:6F833C17
#, c-format
msgid "Show Hidd&en Items"
msgstr "非表示の項目を表示(&E)"

#: Merge.rc:311E1D87
#, c-format
msgid "Tree &Mode"
msgstr "ツリー表示(&M)"

#: Merge.rc:3E934D
#, c-format
msgid "E&xpand All Subfolders"
msgstr "すべてのサブフォルダーを展開する(&X)"

#: Merge.rc:4B91C2CF
#, c-format
msgid "&Collapse All Subfolders"
msgstr "すべてのサブフォルダーを折りたたむ(&C)"

#: Merge.rc:E6D7EE
#, c-format
msgid "Select &Font..."
msgstr "フォント選択(&F)..."

#: Merge.rc:5D3AA8D3
#, c-format
msgid "Use Default F&ont"
msgstr "デフォルト フォントを使用(&O)"

#: Merge.rc:2E3BFCA1
#, c-format
msgid "Sw&ap Panes"
msgstr "ペインの交換(&A)"

#: Merge.rc:3E681460
#, c-format
msgid "Compa&re Statistics"
msgstr "比較統計(&R)"

#: Merge.rc:507A4C02
#, c-format
msgid "Refre&sh\tF5"
msgstr "最新の情報に更新(&S)\tF5"

#: Merge.rc:2E2C5206
#, c-format
msgid "&Refresh Selected\tCtrl+F5"
msgstr "選択項目を最新に更新(&R)\tCtrl+F5"

#: Merge.rc:1D2E49F9
#, c-format
msgid "&Merge"
msgstr "マージ(&M)"

#: Merge.rc:6FC398B7
#, c-format
msgid "Co&mpare\tEnter"
msgstr "比較(&M)\tEnter"

#: Merge.rc:2E2C5207
#, c-format
msgid "&Next Difference\tAlt+Down"
msgstr "次の差異(&N)\tAlt+Down"

#: Merge.rc:545FEEA0
#, c-format
msgid "&Previous Difference\tAlt+Up"
msgstr "前の差異(&P)\tAlt+Up"

#: Merge.rc:175DEEEC
#, c-format
msgid "&First Difference\tAlt+Home"
msgstr "最初の差異(&F)\tAlt+Home"

#: Merge.rc:3C1ECDD9
#, c-format
msgid "&Current Difference\tAlt+Enter"
msgstr "現在の差異(&C)\tAlt+Enter"

#: Merge.rc:26A69749
#, c-format
msgid "&Last Difference\tAlt+End"
msgstr "最後の差異(&L)\tAlt+End"

#: Merge.rc:334E25B0
#, c-format
msgid "Copy to &Right\tAlt+Right"
msgstr "右側にコピー(&R)\tAlt+Right"

#: Merge.rc:69AD3BF7
#, c-format
msgid "Copy to L&eft\tAlt+Left"
msgstr "左側にコピー(&E)\tAlt+Left"

#: Merge.rc:4DE14274
#, c-format
msgid "&Delete\tDel"
msgstr "削除(&D)\tDel"

#: Merge.rc:100AAFAD
#, c-format
msgid "&Customize Columns..."
msgstr "列の設定(&C)..."

#: Merge.rc:2F07210E
#, c-format
msgid "Generate &Report..."
msgstr "レポートの生成(&R)..."

#: Merge.rc:6E470BE8
#, c-format
msgid "&Save\tCtrl+S"
msgstr "保存(&S)\tCtrl+S"

#: Merge.rc:125AD721
#, c-format
msgid "Sav&e"
msgstr "保存(&E)"

#: Merge.rc:751AB58E
#, c-format
msgid "Save &Left"
msgstr "左側のファイルを保存(&L)"

#: Merge.rc:194397DD
#, c-format
msgid "Save &Middle"
msgstr "中央のファイルを保存(&M)"

#: Merge.rc:2E3BFCA2
#, c-format
msgid "Save &Right"
msgstr "右側のファイルを保存(&R)"

#: Merge.rc:79321BE1
#, c-format
msgid "Save &As"
msgstr "名前を付けて保存(&A)"

#: Merge.rc:1BF42626
#, c-format
msgid "Save &Left As..."
msgstr "名前を付けて左側のファイルを保存(&L)..."

#: Merge.rc:6F833C18
#, c-format
msgid "Save &Middle As..."
msgstr "名前を付けて中央のファイルを保存(&M)..."

#: Merge.rc:62909ED4
#, c-format
msgid "Save &Right As..."
msgstr "名前を付けて右側のファイルを保存(&R)..."

#: Merge.rc:4DB19837
#, c-format
msgid "&Print..."
msgstr "印刷(&P)..."

#: Merge.rc:60FF375A
#, c-format
msgid "Page Se&tup"
msgstr "ページ設定(&T)"

#: Merge.rc:23CBE0E5
#, c-format
msgid "Print Previe&w"
msgstr "印刷プレビュー(&W)"

#: Merge.rc:4B91C2D0
#, c-format
msgid "&Convert Line Endings to"
msgstr "改行コードの変換(&C)"

#: Merge.rc:78B3B623
#, c-format
msgid "&Merge Mode\tF9"
msgstr "マージモード(&M)\tF9"

#: Merge.rc:32BFDBAA
#, c-format
msgid "Re&load\tCtrl+F5"
msgstr "再読み込み(&L)\tCtrl+F5"

#: Merge.rc:1A9EBDED
#, c-format
msgid "&File Encoding..."
msgstr "ファイル エンコーディング(&F)..."

#: Merge.rc:507A4C03
#, c-format
msgid "Recompare As"
msgstr "形式を指定して再比較"

#: Merge.rc:43017E4B
#, c-format
msgid "&Text"
msgstr "テキスト(&T)"

#: Merge.rc:22956A7
#, c-format
msgid "&XML"
msgstr "XML(&X)"

#: Merge.rc:89AF4F8
#, c-format
msgid "&Binary"
msgstr "バイナリ(&B)"

#: Merge.rc:6E470BE9
#, c-format
msgid "&Undo\tCtrl+Z"
msgstr "元に戻す(&U)\tCtrl+Z"

#: Merge.rc:6E470BEA
#, c-format
msgid "&Redo\tCtrl+Y"
msgstr "やり直し(&R)\tCtrl+Y"

#: Merge.rc:CAEDA34
#, c-format
msgid "Cu&t\tCtrl+X"
msgstr "切り取り(&T)\tCtrl+X"

#: Merge.rc:6E470BEB
#, c-format
msgid "&Copy\tCtrl+C"
msgstr "コピー(&C)\tCtrl+C"

#: Merge.rc:5A9A713C
#, c-format
msgid "&Paste\tCtrl+V"
msgstr "貼り付け(&P)\tCtrl+V"

#: Merge.rc:73FB245
#, c-format
msgid "Select Line &Difference\tF4"
msgstr "行内差異を選択(&D)\tF4"

#: Merge.rc:444C5DDB
#, c-format
msgid "F&ind...\tCtrl+F"
msgstr "検索(&I)...\tCtrl+F"

#: Merge.rc:44BC83EC
#, c-format
msgid "Repla&ce...\tCtrl+H"
msgstr "置換(&C)...\tCtrl+H"

#: Merge.rc:4B91C2D1
#, c-format
msgid "&Marker...\tCtrl+Shift+M"
msgstr "マーカー(&M)...\tCtrl+Shift+M"

#: Merge.rc:669F87F4
#, c-format
msgid "Advanced"
msgstr "高度な操作"

#: Merge.rc:45A190D
#, c-format
msgid "&Copy With Line Numbers\tCtrl+Shift+C"
msgstr "行番号付きでコピー(&C)\tCtrl+Shift+C"

#: Merge.rc:68816EE3
#, c-format
msgid "&Bookmarks"
msgstr "ブックマーク(&B)"

#: Merge.rc:26A6974A
#, c-format
msgid "&Toggle Bookmark\tCtrl+F2"
msgstr "ブックマークの作成・削除(&T)\tCtrl+F2"

#: Merge.rc:3938FFC3
#, c-format
msgid "&Next Bookmark\tF2"
msgstr "次のブックマークへ移動(&N)\tF2"

#: Merge.rc:545FEEA1
#, c-format
msgid "&Previous bookmark\tShift+F2"
msgstr "前のブックマークへ移動(&P)\tShift+F2"

#: Merge.rc:4EF8162E
#, c-format
msgid "&Clear All Bookmarks"
msgstr "すべてのブックマークをクリア(&C)"

#: Merge.rc:1A9EBDEE
#, c-format
msgid "&Go To...\tCtrl+G"
msgstr "移動(&G)...\tCtrl+G"

#: Merge.rc:7C622F87
#, c-format
msgid "Zoom &In\tCtrl++"
msgstr "ズームイン(&I)\tCtrl++"

#: Merge.rc:FE3C1D1
#, c-format
msgid "Zoom &Out\tCtrl+-"
msgstr "ズームアウト(&O)\tCtrl+-"

#. Zoom to normal
#: Merge.rc:78B3B624
#, c-format
msgid "&Normal\tCtrl+*"
msgstr "元に戻す(&N)\tCtrl+*"

#: Merge.rc:1BF42627
#, c-format
msgid "Syntax Highlight"
msgstr "シンタックス ハイライト"

#: Merge.rc:6E470BEC
#, c-format
msgid "&Diff Context"
msgstr "Diff コンテキスト(&D)"

#: Merge.rc:68816EE4
#, c-format
msgid "&All Lines"
msgstr "全行(&A)"

#: Merge.rc:AC3AA17
#, c-format
msgid "&0 Lines"
msgstr "&0 行"

#: Merge.rc:89AF4F9
#, c-format
msgid "&1 Line"
msgstr "&1 行"

#: Merge.rc:AC3AA18
#, c-format
msgid "&3 Lines"
msgstr "&3 行"

#: Merge.rc:AC3AA19
#, c-format
msgid "&5 Lines"
msgstr "&5 行"

#: Merge.rc:AC3AA1A
#, c-format
msgid "&7 Lines"
msgstr "&7 行"

#: Merge.rc:AC3AA1B
#, c-format
msgid "&9 Lines"
msgstr "&9 行"

#: Merge.rc:44B58195
#, c-format
msgid "&Toggle All and 0-9 Lines\tCtrl+D"
msgstr "全行/0 ～ 9 行切替(&T)\tCtrl+D"

#: Merge.rc:27AC6D81
#, c-format
msgid "&Lock Panes"
msgstr "ペインをロック(&L)"

#: Merge.rc:1DC30E62
#, c-format
msgid "&View Whitespace"
msgstr "空白を表示(&V)"

#: Merge.rc:4A81EF3E
#, c-format
msgid "Vie&w Line Differences"
msgstr "行内差異を表示(&W)"

#: Merge.rc:37660CE9
#, c-format
msgid "View Line &Numbers"
msgstr "行番号を表示(&N)"

#: Merge.rc:4FF286
#, c-format
msgid "View &Margins"
msgstr "マージンを表示(&M)"

#: Merge.rc:3FE258FF
#, c-format
msgid "W&rap Lines"
msgstr "行を右端で折返す(&R)"

#: Merge.rc:62909ED5
#, c-format
msgid "Split V&ertically"
msgstr "垂直分割(&E)"

#: Merge.rc:70E79DFF
#, c-format
msgid "Diff &Pane"
msgstr "Diff ペイン(&P)"

#: Merge.rc:3534E273
#, c-format
msgid "Lo&cation Pane"
msgstr "ロケーション ペイン(&C)"

#: Merge.rc:59B87E1C
#, c-format
msgid "Ne&xt Conflict\tAlt+Shift+Down"
msgstr "次のコンフリクト(&X)\tAlt+Shift+Down"

#: Merge.rc:3BDD62C2
#, c-format
msgid "Pre&vious Conflict\tAlt+Shift+Up"
msgstr "前のコンフリクト(&V)\tAlt+Shift+Up"

#: Merge.rc:6D5176E5
#, c-format
msgid "A&dvanced"
msgstr "高度な操作(&D)"

#: Merge.rc:9DA4F24
#, c-format
msgid "Next Difference Between Left and Middle\tAlt+1"
msgstr "次の左側と中央の差異\tAlt+1"

#: Merge.rc:2EBE17F8
#, c-format
msgid "Previous Difference Between Left And Middle\tAlt+Shift+1"
msgstr "前の左側と中央の差異\tAlt+Shift+1"

#: Merge.rc:21599F72
#, c-format
msgid "Next Difference Between Left and Right\tAlt+2"
msgstr "次の左側と右側の差異\tAlt+2"

#: Merge.rc:5416A5EC
#, c-format
msgid "Previous Difference Between Left And Right\tAlt+Shift+2"
msgstr "前の左側と右側の差異\tAlt+Shift+2"

#: Merge.rc:316F95AC
#, c-format
msgid "Next Difference Between Middle and Right\tAlt+3"
msgstr "次の中央と右側の差異\tAlt+3"

#: Merge.rc:2904E763
#, c-format
msgid "Previous Difference Between Middle And Right\tAlt+Shift+3"
msgstr "前の中央と右側の差異\tAlt+Shift+3"

#: Merge.rc:4D91737D
#, c-format
msgid "Next Left Only Difference\tAlt+7"
msgstr "次の左側のみの差異\tAlt+7"

#: Merge.rc:4BFD42D
#, c-format
msgid "Previous Left Only Difference\tAlt+Shift+7"
msgstr "前の左側のみの差異\tAlt+Shift+7"

#: Merge.rc:2F029443
#, c-format
msgid "Next Middle Only Difference\tAlt+8"
msgstr "次の中央のみの差異\tAlt+8"

#: Merge.rc:541B8710
#, c-format
msgid "Previous Middle Only Difference\tAlt+Shift+8"
msgstr "前の中央のみの差異\tAlt+Shift+8"

#: Merge.rc:649CFC83
#, c-format
msgid "Next Right Only Difference\tAlt+9"
msgstr "次の右側のみの差異\tAlt+9"

#: Merge.rc:133AB1C4
#, c-format
msgid "Previous Right Only Difference\tAlt+Shift+9"
msgstr "前の右側のみの差異\tAlt+Shift+9"

#: Merge.rc:30FF7A4C
#, c-format
msgid "Copy from Left\tAlt+Shift+Right"
msgstr "左側からコピー\tAlt+Shift+Right"

#: Merge.rc:30FF7A4D
#, c-format
msgid "Copy from Right\tAlt+Shift+Left"
msgstr "右側からコピー\tAlt+Shift+Left"

#: Merge.rc:28C70E7F
#, c-format
msgid "C&opy to Right and Advance\tAlt+Ctrl+Right"
msgstr "右側にコピーして次に進む(&O)\tAlt+Ctrl+Right"

#: Merge.rc:4A3B5872
#, c-format
msgid "Copy &to Left and Advance\tAlt+Ctrl+Left"
msgstr "左側にコピーして次に進む(&T)\tAlt+Ctrl+Left"

#: Merge.rc:1AC98D09
#, c-format
msgid "Copy &All to Right"
msgstr "すべてを右側にコピー(&A)"

#: Merge.rc:D404EDD
#, c-format
msgid "Cop&y All to Left"
msgstr "すべてを左側にコピー(&Y)"

#: Merge.rc:4BC6A157
#, c-format
msgid "A&uto Merge\tAlt+Ctrl+M"
msgstr "自動マージ(&U)\tAlt+Ctrl+M"

#: Merge.rc:13D827C3
#, c-format
msgid "Add &Synchronization Point\tAlt+S"
msgstr "同期ポイントを追加(&S)\tAlt+S"

#: Merge.rc:6F88EC67
#, c-format
msgid "Clear Sync&hronization Points"
msgstr "すべての同期ポイントをクリア(&H)"

#: Merge.rc:68816EE5
#, c-format
msgid "&Prediffer"
msgstr "比較前処理プラグイン(&P)"

#: Merge.rc:AC3AA1C
#, c-format
msgid "&Scripts"
msgstr "スクリプト(&S)"

#: Merge.rc:39000D56
#, c-format
msgid "Sp&lit"
msgstr "分割(&L)"

#: Merge.rc:4C3E0A2B
#, c-format
msgid "Comp&are"
msgstr "比較(&A)"

#: Merge.rc:334E25B1
#, c-format
msgid "Compare Non-hor&izontally"
msgstr "非水平的に比較する(&I)"

#: Merge.rc:20F0A449
#, c-format
msgid "First &left item with second left item"
msgstr "1 番目の左側項目と 2 番目の左側項目(&L)"

#: Merge.rc:2758BFC0
#, c-format
msgid "First &right item with second right item"
msgstr "1 番目の右側項目と 2 番目の右側項目(&R)"

#: Merge.rc:56380EAD
#, c-format
msgid "&First left item with second right item"
msgstr "1 番目の左側項目と 2 番目の右側項目(&F)"

#: Merge.rc:56380EAE
#, c-format
msgid "&Second left item with first right item"
msgstr "2 番目の左側項目と 1 番目の右側項目(&S)"

#: Merge.rc:67A28B28
#, c-format
msgid "Co&mpare As"
msgstr "形式を指定して比較(&M)"

#: Merge.rc:4D4D2E92
#, c-format
msgid "Left to Middle (%1 of %2)"
msgstr "左側から中央 (%1 / %2)"

#: Merge.rc:1723859F
#, c-format
msgid "Left to Right (%1 of %2)"
msgstr "左側を右側に (%1 / %2)"

#: Merge.rc:20155F58
#, c-format
msgid "Left to... (%1 of %2)"
msgstr "左側を... (%1 / %2)"

#: Merge.rc:6CA26872
#, c-format
msgid "Middle to Left (%1 of %2)"
msgstr "中央から左側 (%1 / %2)"

#: Merge.rc:27AAA635
#, c-format
msgid "Middle to Right (%1 of %2)"
msgstr "中央から右側 (%1 / %2)"

#: Merge.rc:7F2E4118
#, c-format
msgid "Middle to... (%1 of %2)"
msgstr "中央を... (%1 / %2)"

#: Merge.rc:2044B100
#, c-format
msgid "Right to Middle (%1 of %2)"
msgstr "右側から中央 (%1 / %2)"

#: Merge.rc:73E9B1DB
#, c-format
msgid "Right to Left (%1 of %2)"
msgstr "右側を左側に (%1 / %2)"

#: Merge.rc:6DBD6123
#, c-format
msgid "Right to... (%1 of %2)"
msgstr "右側を... (%1 / %2)"

#: Merge.rc:89AF4FA
#, c-format
msgid "&Delete"
msgstr "削除(&D)"

#: Merge.rc:43017E4C
#, c-format
msgid "&Left"
msgstr "左側(&L)"

#: Merge.rc:89AF4FB
#, c-format
msgid "&Middle"
msgstr "中央(&M)"

#: Merge.rc:1D2E49FA
#, c-format
msgid "&Right"
msgstr "右側(&R)"

#: Merge.rc:43017E4D
#, c-format
msgid "&Both"
msgstr "両側(&B)"

#: Merge.rc:22956A8
#, c-format
msgid "&All"
msgstr "すべて(&A)"

#: Merge.rc:4876CD3D
#, c-format
msgid "Re&name"
msgstr "名前の変更(&N)"

#: Merge.rc:27AC6D82
#, c-format
msgid "&Hide Items"
msgstr "選択項目を非表示(&H)"

#: Merge.rc:68816EE6
#, c-format
msgid "&Open Left"
msgstr "左側を開く(&O)"

#: Merge.rc:46724E8D
#, c-format
msgid "with &External Editor"
msgstr "外部エディタで(&E)"

#: Merge.rc:5A9A713D
#, c-format
msgid "&Parent Folder"
msgstr "親フォルダー(&P)"

#: Merge.rc:761E6872
#, c-format
msgid "Open Midd&le"
msgstr "中央を開く(&L)"

#: Merge.rc:1C95A043
#, c-format
msgid "O&pen Right"
msgstr "右側を開く(&P)"

#: Merge.rc:6FC398B8
#, c-format
msgid "Cop&y Pathnames"
msgstr "パス名をコピー(&Y)"

#: Merge.rc:71676C46
#, c-format
msgid "Left (%1 of %2)"
msgstr "左側 (%1 / %2)"

#: Merge.rc:729280D9
#, c-format
msgid "Middle (%1 of %2)"
msgstr "中央 (%1 / %2)"

#: Merge.rc:32BFDBAB
#, c-format
msgid "Right (%1 of %2)"
msgstr "右側 (%1 / %2)"

#: Merge.rc:36B164C3
#, c-format
msgid "Both (%1 of %2)"
msgstr "両側 (%1 / %2)"

#: Merge.rc:2515A6BA
#, c-format
msgid "All (%1 of %2)"
msgstr "すべて (%1 / %2)"

#: Merge.rc:6FC398B9
#, c-format
msgid "Copy &Filenames"
msgstr "ファイル名をコピー(&F)"

#: Merge.rc:4BFA4345
#, c-format
msgid "Copy Items To Clip&board"
msgstr "項目をクリップボードにコピー(&B)"

#: Merge.rc:22956A9
#, c-format
msgid "&Zip"
msgstr "圧縮(&Z)"

#: Merge.rc:7370E045
#, c-format
msgid "Both to... (%1 of %2)"
msgstr "両側を... (%1 / %2)"

#: Merge.rc:7CF93369
#, c-format
msgid "All to... (%1 of %2)"
msgstr "すべてを... (%1 / %2)"

#: Merge.rc:31EF0955
#, c-format
msgid "Differences to... (%1 of %2)"
msgstr "差異を... (%1 / %2)"

#: Merge.rc:AC3AA1D
#, c-format
msgid "&Refresh"
msgstr "選択項目を再比較(&R)"

#: Merge.rc:71676C47
#, c-format
msgid "Left Shell menu"
msgstr "左側シェルメニュー"

#: Merge.rc:729280DA
#, c-format
msgid "Middle Shell menu"
msgstr "中央シェルメニュー"

#: Merge.rc:32BFDBAC
#, c-format
msgid "Right Shell menu"
msgstr "右側シェルメニュー"

#: Merge.rc:3CF9F84
#, c-format
msgid "Copy"
msgstr "コピー"

#: Merge.rc:78B3B625
#, c-format
msgid "&Copy Full Path"
msgstr "フルパスをコピー(&C)"

#: Merge.rc:1C6125F5
#, c-format
msgid "Copy &Filename"
msgstr "ファイル名をコピー(&F)"

#: Merge.rc:27A06B44
#, c-format
msgid "Prediffer Settings"
msgstr "比較前処理プラグイン設定"

#: Merge.rc:6E470BED
#, c-format
msgid "&No prediffer"
msgstr "使用しない(&N)"

#: Merge.rc:2515A6BB
#, c-format
msgid "Auto prediffer"
msgstr "自動"

#: Merge.rc:24F1D5E9
#, c-format
msgid "G&oto Diff"
msgstr "差異へ移動(&O)"

#: Merge.rc:1DC30E63
#, c-format
msgid "&No Moved Blocks"
msgstr "移動ブロック表示なし(&N)"

#: Merge.rc:1A9EBDEF
#, c-format
msgid "&All Moved Blocks"
msgstr "全移動ブロック表示(&A)"

#: Merge.rc:BA50068
#, c-format
msgid "Moved Block for &Current Diff"
msgstr "現在差異の移動ブロックのみ表示(&C)"

#: Merge.rc:3C68C747
#, c-format
msgid "W&hitespaces"
msgstr "空白(&H)"

#: Merge.rc:4C3E0A2C
#, c-format
msgid "Com&pare"
msgstr "比較する(&P)"

#: Merge.rc:4630D06B
#, c-format
msgid "I&gnore changes"
msgstr "変更を無視(&G)"

#: Merge.rc:21C15B6
#, c-format
msgid "Ig&nore all"
msgstr "すべて無視(&N)"

#: Merge.rc:6FC398BA
#, c-format
msgid "Case sensi&tive"
msgstr "大文字と小文字を区別する(&T)"

#: Merge.rc:620FF1AC
#, c-format
msgid "Igno&re carriage return differences (Windows/Unix/Mac)"
msgstr "改行文字の違いを無視する(&R) (Windows/Unix/Mac)"

#: Merge.rc:6DE6F873
#, c-format
msgid "&Include Subfolders"
msgstr "サブフォルダーを含める(&I)"

#: Merge.rc:1DC30E64
#, c-format
msgid "&Compare method:"
msgstr "比較方法(&C):"

#: Merge.rc:7A4CFAFB
#, c-format
msgid "Full Contents"
msgstr "フル コンテンツ"

#: Merge.rc:5F71A081
#, c-format
msgid "Quick Contents"
msgstr "クイック コンテンツ"

#: Merge.rc:36B164C4
#, c-format
msgid "Binary Contents"
msgstr "バイナリ コンテンツ"

#: Merge.rc:2CEE4748
#, c-format
msgid "Modified Date"
msgstr "更新日時のみ"

#: Merge.rc:39C7AF82
#, c-format
msgid "Modified Date and Size"
msgstr "更新日時とサイズ"

#: Merge.rc:4B89B93
#, c-format
msgid "Size"
msgstr "サイズのみ"

#: Merge.rc:1DC30E65
#, c-format
msgid "&Load Project..."
msgstr "プロジェクトを読み込み(&L)..."

#: Merge.rc:2515A6BC
#, c-format
msgid "About WinMerge"
msgstr "WinMerge について"

#: Merge.rc:1D44E628
#, c-format
msgid "Visit the WinMerge HomePage!"
msgstr "WinMerge のホームページに行く!"

#: Merge.rc:1326F
#, c-format
msgid "OK"
msgstr "OK"

#: Merge.rc:CAEDA35
#, c-format
msgid "Contributors"
msgstr "貢献者"

#: Merge.rc:58E210FA
#, c-format
msgid "Select Files or Folders"
msgstr "ファイルまたはフォルダーの選択..."

#: Merge.rc:43017E4E
#, c-format
msgid "&1st:"
msgstr "&1 番目:"

#: Merge.rc:68816EE7
#, c-format
msgid "&Browse..."
msgstr "参照(&B)..."

#: Merge.rc:43017E4F
#, c-format
msgid "&2nd:"
msgstr "&2 番目:"

#: Merge.rc:78E0CE0E
#, c-format
msgid "B&rowse..."
msgstr "参照(&R)"

#: Merge.rc:702BA358
#, c-format
msgid "(Optional) &3rd:"
msgstr "(オプション) &3 番目"

#: Merge.rc:146A5938
#, c-format
msgid "Browse..."
msgstr "参照..."

#: Merge.rc:64ABCD7D
#, c-format
msgid "Fi&lter:"
msgstr "フィルタ(&L):"

#: Merge.rc:2D1160AF
#, c-format
msgid "Select..."
msgstr "選択..."

#: Merge.rc:68816EE8
#, c-format
msgid "&Unpacker:"
msgstr "展開プラグイン(&U):"

#: Merge.rc:68816EE9
#, c-format
msgid "&Select..."
msgstr "選択(&S)..."

#: Merge.rc:67019DCA
#, c-format
msgid "Status:"
msgstr "ステータス:"

#: Merge.rc:4E65D340
#, c-format
msgid "Cancel"
msgstr "キャンセル"

#: Merge.rc:4186E48
#, c-format
msgid "Help"
msgstr "ヘルプ"

#: Merge.rc:75264C52
#, c-format
msgid "Files or Folders to Compare"
msgstr "比較するファイルまたはフォルダー"

#: Merge.rc:39174D96
#, c-format
msgid "Re&ad-only"
msgstr "読み取り専用(&A)"

#: Merge.rc:39174D97
#, c-format
msgid "Rea&d-only"
msgstr "読み取り専用(&D)"

#: Merge.rc:39174D98
#, c-format
msgid "Read-o&nly"
msgstr "読み取り専用(&N)"

#: Merge.rc:629C1DDC
#, c-format
msgid "Database:"
msgstr "データベース:"

#: Merge.rc:60C4588F
#, c-format
msgid "Project:"
msgstr "プロジェクト:"

#: Merge.rc:15E1A7E1
#, c-format
msgid "User:"
msgstr "ユーザー:"

#: Merge.rc:37C6B9B8
#, c-format
msgid "Password:"
msgstr "パスワード:"

#: Merge.rc:F75DAF7
#, c-format
msgid "Link to Destination VSS project"
msgstr "対象 VSS プロジェクトとリンクする"

#: Merge.rc:40325727
#, c-format
msgid "Apply to all items"
msgstr "すべての項目に適用する"

#: Merge.rc:3B833B8A
#, c-format
msgid "Check Out"
msgstr "チェックアウト"

#: Merge.rc:751AB58F
#, c-format
msgid "Save As..."
msgstr "名前を付けて保存..."

#: Merge.rc:1A8FADD4
#, c-format
msgid "Versioning System"
msgstr "バージョン管理システム"

#: Merge.rc:6DE6F874
#, c-format
msgid "&Versioning System:"
msgstr "バージョン管理システム(&V):"

#: Merge.rc:381D79E5
#, c-format
msgid "&Path to cleartool.exe:"
msgstr "cleartool.exe のパス(&P):"

#: Merge.rc:787FD72B
#, c-format
msgid "General"
msgstr "一般"

#: Merge.rc:237AB485
#, c-format
msgid "Automatically &scroll to first difference"
msgstr "自動的に最初の差異にスクロールする(&S)"

#: Merge.rc:69AD3BF8
#, c-format
msgid "Cl&ose windows with ESC"
msgstr "ESC キーでウィンドウを閉じる(&O)"

#: Merge.rc:6574B7FB
#, c-format
msgid "&Automatically verify paths in Open-dialog"
msgstr "[開く] ダイアログで自動的にパスを検査する(&A)"

#: Merge.rc:631E0F7B
#, c-format
msgid "All&ow only one instance to run"
msgstr "複数のインスタンスを起動しない(&O)"

#: Merge.rc:672CD0E2
#, c-format
msgid "As&k when closing multiple windows"
msgstr "複数のウィンドウを閉じるときに尋ねる(&K)"

#: Merge.rc:6D5B7718
#, c-format
msgid "&Preserve file time in file compare"
msgstr "ファイル比較時のファイル時刻を保つ(&P)"

#: Merge.rc:17F0E759
#, c-format
msgid "Show \"Select Files or Folders\" Dialog on Startup"
msgstr "起動時に [ファイルまたはフォルダーの選択] ダイアログを表示する"

#: Merge.rc:1AD99579
#, c-format
msgid "Close \"Select Files or Folders\" Dialog on clicking OK button"
msgstr "[OK] 押下時に [ファイルまたはフォルダーの選択] ダイアログを閉じる"

#: Merge.rc:44776ACE
#, c-format
msgid "O&pen-dialog Auto-Completion:"
msgstr "[開く] ダイアログのオートコンプリート(&P):"

#: Merge.rc:1B63306F
#, c-format
msgid "Language:"
msgstr "言語:"

#: Merge.rc:516450B
#, c-format
msgid ""
"WinMerge allows hiding some common messageboxes. Press the Reset button to "
"make all messageboxes visible again."
msgstr ""
"WinMerge は、いくつかの共通メッセージボックスを非表示にできます。すべてのメッ"
"セージボックスを再び表示させるには、[リセット] ボタンを押してください。"

#: Merge.rc:10976EC1
#, c-format
msgid "Reset"
msgstr "リセット"

#: Merge.rc:3FB4EC6
#, c-format
msgid "Find"
msgstr "検索"

#: Merge.rc:34DF506F
#, c-format
msgid "Fi&nd what:"
msgstr "検索する文字列(&N):"

#: Merge.rc:39C7AF83
#, c-format
msgid "Match &whole word only"
msgstr "単語単位で探す(&W)"

#: Merge.rc:13C27214
#, c-format
msgid "Match &case"
msgstr "大文字と小文字を区別する(&C)"

#: Merge.rc:44BC83ED
#, c-format
msgid "Regular &expression"
msgstr "正規表現(&E)"

#: Merge.rc:78A08947
#, c-format
msgid "D&on't wrap end of file"
msgstr "最後まで検索した後ループしない(&O)"

#: Merge.rc:545FEEA2
#, c-format
msgid "&Don't close this dialog box"
msgstr "このダイアログ ボックスを閉じない(&D)"

#: Merge.rc:68EE6DF0
#, c-format
msgid "Find &Prev"
msgstr "前を検索(&P)"

#: Merge.rc:68816EEA
#, c-format
msgid "&Find Next"
msgstr "次を検索(&F)"

#: Merge.rc:11D980
#, c-format
msgid "&Ok"
msgstr "&OK"

#: Merge.rc:4876CD3E
#, c-format
msgid "Replace"
msgstr "置換"

#: Merge.rc:1B17601F
#, c-format
msgid "Re&place with:"
msgstr "置換後の文字列(&P):"

#: Merge.rc:381D79E6
#, c-format
msgid "&Don't wrap end of file"
msgstr "ファイルの終端で折り返さない(&D)"

#: Merge.rc:39174D99
#, c-format
msgid "Replace in"
msgstr "範囲"

#: Merge.rc:68816EEB
#, c-format
msgid "&Selection"
msgstr "選択範囲(&S)"

#: Merge.rc:3FE25900
#, c-format
msgid "Wh&ole file"
msgstr "ファイル全体(&O)"

#: Merge.rc:AC3AA1E
#, c-format
msgid "&Replace"
msgstr "置換して次に(&R)"

#: Merge.rc:507A4C04
#, c-format
msgid "Replace &All"
msgstr "すべて置換(&A)"

#: Merge.rc:2FC0BA7B
#, c-format
msgid "Markers"
msgstr "マーカー"

#: Merge.rc:61E8009D
#, c-format
msgid "Enable &Markers"
msgstr "マーカーを有効にする(&M)"

#: Merge.rc:24A380
#, c-format
msgid "New"
msgstr "新規"

#: Merge.rc:3938FFC4
#, c-format
msgid "&Background color:"
msgstr "背景色(&B)"

#: Merge.rc:1D2E49FB
#, c-format
msgid "&Apply"
msgstr "適用(&A)"

#: Merge.rc:4C3E0A2D
#, c-format
msgid "CheckOut"
msgstr "チェックアウト"

#: Merge.rc:4C3E0A2E
#, c-format
msgid "Comments"
msgstr "コメント"

#: Merge.rc:51DC4C3F
#, c-format
msgid "CheckIn after checkout"
msgstr "チェックアウト後チェックインする"

#: Merge.rc:4F58DAFC
#, c-format
msgid "Linefilters"
msgstr "行フィルタ"

#: Merge.rc:36B79AB7
#, c-format
msgid "Enable Line Filters"
msgstr "行フィルタを有効にする"

#: Merge.rc:5E8200FF
#, c-format
msgid "Regular Expressions (one per line):"
msgstr "正規表現: (1 行につき 1 ルール)"

#: Merge.rc:3ECBF05
#, c-format
msgid "Edit"
msgstr "編集"

#: Merge.rc:25669B5
#, c-format
msgid "Remove"
msgstr "削除"

#: Merge.rc:4E65D341
#, c-format
msgid "Colors"
msgstr "色"

#: Merge.rc:78E0CE0F
#, c-format
msgid "Background"
msgstr "背景"

#: Merge.rc:1CDF6584
#, c-format
msgid "Deleted"
msgstr "削除"

#: Merge.rc:4C72B54
#, c-format
msgid "Text"
msgstr "テキスト"

#: Merge.rc:2C0C2240
#, c-format
msgid "Difference:"
msgstr "差異:"

#: Merge.rc:1BA49C3B
#, c-format
msgid "Selected Difference:"
msgstr "選択された差異:"

#: Merge.rc:2756A765
#, c-format
msgid "Ignored Difference:"
msgstr "無視された差異:"

#: Merge.rc:7106378D
#, c-format
msgid "Moved:"
msgstr "移動ブロック:"

#: Merge.rc:E6D7EF
#, c-format
msgid "Selected Moved:"
msgstr "選択された移動ブロック:"

#: Merge.rc:73FB246
#, c-format
msgid "Same As The Next (3 panes):"
<<<<<<< HEAD
msgstr ""
"差異:\n"
"(ただし隣接ペインと同じ)"
=======
msgstr "差異:\n(ただし隣接ペインと同じ)"
>>>>>>> 106351cc

#: Merge.rc:60B696AF
#, c-format
msgid "Same As The Next (Selected):"
<<<<<<< HEAD
msgstr ""
"選択された差異:\n"
"(ただし隣接ペインと同じ)"
=======
msgstr "選択された差異:\n(ただし隣接ペインと同じ)"
>>>>>>> 106351cc

#: Merge.rc:40C55014
#, c-format
msgid "Word Difference:"
msgstr "単語の差異:"

#: Merge.rc:E4471A
#, c-format
msgid "Selected Word Diff:"
msgstr "選択された単語の差異:"

#: Merge.rc:7F0D4B46
#, c-format
msgid "Defaults"
msgstr "デフォルト"

#: Merge.rc:39000D57
#, c-format
msgid "System"
msgstr "システム"

#: Merge.rc:51FAB141
#, c-format
msgid "&Send deleted files to Recycle Bin"
msgstr "削除されたファイルをごみ箱に移動する(&S)"

#: Merge.rc:1A9EBDF0
#, c-format
msgid "&External editor:"
msgstr "外部エディタ(&E): (使用可能な置換文字列: $file, $linenum)"

#: Merge.rc:78B3B626
#, c-format
msgid "&Filter folder:"
msgstr "フィルタ フォルダー(&F):"

#: Merge.rc:1C1FA831
#, c-format
msgid "Temporary files folder"
msgstr "テンポラリ ファイルのフォルダー"

#: Merge.rc:58EEEB80
#, c-format
msgid "S&ystem's temp folder"
msgstr "システムのテンポラリ フォルダー(&Y)"

#: Merge.rc:6FC398BB
#, c-format
msgid "C&ustom folder:"
msgstr "指定したフォルダー(&U):"

#: Merge.rc:78E0CE10
#, c-format
msgid "Br&owse..."
msgstr "参照(&O)..."

#: Merge.rc:55B03C13
#, c-format
msgid "Patch Generator"
msgstr "パッチ生成"

#: Merge.rc:59F5069E
#, c-format
msgid "File&1:"
msgstr "ファイル &1:"

#: Merge.rc:59F5069F
#, c-format
msgid "File&2:"
msgstr "ファイル &2:"

#: Merge.rc:43017E50
#, c-format
msgid "&Swap"
msgstr "交換(&S)"

#: Merge.rc:4B91C2D2
#, c-format
msgid "&Append to existing file"
msgstr "既存のファイルに追加する(&A)"

#: Merge.rc:AC3AA1F
#, c-format
msgid "&Result:"
msgstr "結果(&R):"

#: Merge.rc:78E0CE11
#, c-format
msgid "Bro&wse..."
msgstr "参照(&W)..."

#: Merge.rc:89AF4FC
#, c-format
msgid "&Format"
msgstr "出力形式(&F)"

#: Merge.rc:67019DCB
#, c-format
msgid "St&yle:"
msgstr "スタイル(&Y):"

#: Merge.rc:4DB19838
#, c-format
msgid "&Context:"
msgstr "コンテキスト(&C):"

#: Merge.rc:2756A766
#, c-format
msgid "Ignor&e blank lines"
msgstr "空白行を無視する(&E)"

#: Merge.rc:2C4A6C6C
#, c-format
msgid "Inclu&de command line"
msgstr "コマンド行を含める(&D)"

#: Merge.rc:5869BBE
#, c-format
msgid "Open to e&xternal editor"
msgstr "外部エディタで開く(&X)"

#: Merge.rc:28D5CCAA
#, c-format
msgid "Display Columns"
msgstr "列の表示"

#: Merge.rc:4856953D
#, c-format
msgid "Move &Up"
msgstr "上へ(&U)"

#: Merge.rc:D0645BC
#, c-format
msgid "Move &Down"
msgstr "下へ(&D)"

#: Merge.rc:E6D7F0
#, c-format
msgid "Select Unpacker"
msgstr "展開プラグインの選択"

#: Merge.rc:4F5264C8
#, c-format
msgid "File unpacker:"
msgstr "ファイル展開プラグイン:"

#: Merge.rc:34C1157D
#, c-format
msgid "Display all unpackers, don't check the extension"
msgstr "拡張子を無視してすべての展開プラグインを表示する"

#: Merge.rc:5B18135F
#, c-format
msgid "Extensions list:"
msgstr "拡張子一覧:"

#: Merge.rc:5578260E
#, c-format
msgid "Description:"
msgstr "説明:"

#: Merge.rc:4B89B94
#, c-format
msgid "Stop"
msgstr "停止"

#: Merge.rc:D109E01
#, c-format
msgid "Pause"
msgstr "一時停止"

#: Merge.rc:4C3E0A2F
#, c-format
msgid "Continue"
msgstr "再開"

#: Merge.rc:1AC98D0A
#, c-format
msgid "Comparing items..."
msgstr "項目を比較しています..."

#: Merge.rc:4630D06C
#, c-format
msgid "Items compared:"
msgstr "比較した項目:"

#: Merge.rc:4166A153
#, c-format
msgid "Items total:"
msgstr "全項目数:"

#: Merge.rc:7D31F2A0
#, c-format
msgid "Go To"
msgstr "移動"

#: Merge.rc:290C61C5
#, c-format
msgid "G&oto:"
msgstr "番号(&O):"

#: Merge.rc:3FB4EC7
#, c-format
msgid "File"
msgstr "ファイル"

#: Merge.rc:57E6C4D3
#, c-format
msgid "Goto what"
msgstr "移動種別"

#: Merge.rc:602FC81
#, c-format
msgid "Li&ne"
msgstr "行(&N)"

#: Merge.rc:27AC6D83
#, c-format
msgid "&Difference"
msgstr "差異(&D)"

#: Merge.rc:1D2E49FC
#, c-format
msgid "&Go To"
msgstr "移動(&G)"

#: Merge.rc:7E5494F6
#, c-format
msgid "Compare"
msgstr "比較"

#: Merge.rc:65285570
#, c-format
msgid "Whitespace"
msgstr "空白"

#: Merge.rc:AC3AA20
#, c-format
msgid "&Compare"
msgstr "比較する(&C)"

#: Merge.rc:5A9A713E
#, c-format
msgid "&Ignore change"
msgstr "変更を無視(&I)"

#: Merge.rc:21C15B7
#, c-format
msgid "I&gnore all"
msgstr "すべて無視(&G)"

#: Merge.rc:2756A767
#, c-format
msgid "Ignore blan&k lines"
msgstr "空行を無視する(&K)"

#: Merge.rc:4166A154
#, c-format
msgid "Ignore &case"
msgstr "大文字と小文字を区別しない(&C)"

#: Merge.rc:6C318DC8
#, c-format
msgid "Ignore codepage &differences"
msgstr "コードページの違いを無視する(&D)"

#: Merge.rc:285B56CE
#, c-format
msgid "E&nable moved block detection"
msgstr "移動ブロック検出を有効にする(&N)"

#: Merge.rc:4EF8162F
#, c-format
msgid "&Match similar lines"
msgstr "類似行をマッチさせる(&M)"

#: Merge.rc:1AFA3491
#, c-format
msgid "Filter Comments"
msgstr "コメントの差異を無視する"

#: Merge.rc:3BB91A82
#, c-format
msgid "Editor"
msgstr "エディタ"

#: Merge.rc:1A9EBDF1
#, c-format
msgid "&Highlight syntax"
msgstr "シンタックス ハイライトを有効にする(&H)"

#: Merge.rc:1A9EBDF2
#, c-format
msgid "&Automatic rescan"
msgstr "自動的に再スキャンする(&A)"

#: Merge.rc:545FEEA3
#, c-format
msgid "&Preserve original EOL chars"
msgstr "元の EOL 文字を保存する(&P)"

#: Merge.rc:4C72B55
#, c-format
msgid "Tabs"
msgstr "タブ"

#: Merge.rc:68816EEC
#, c-format
msgid "&Tab size:"
msgstr "タブ幅(&T):"

#: Merge.rc:4DE14275
#, c-format
msgid "&Insert Tabs"
msgstr "タブを挿入(&I)"

#: Merge.rc:243A39E
#, c-format
msgid "Insert &Spaces"
msgstr "スペースを挿入(&S)"

#: Merge.rc:172385A0
#, c-format
msgid "Line Difference Coloring"
msgstr "行内差異の色付け"

#: Merge.rc:4CB9DE6A
#, c-format
msgid "View line differences"
msgstr "行内差異を表示する"

#: Merge.rc:1DC30E66
#, c-format
msgid "&Character level"
msgstr "文字単位(&C)"

#: Merge.rc:4DE14276
#, c-format
msgid "&Word-level:"
msgstr "単語単位(&W):"

#: Merge.rc:14AF463A
#, c-format
msgid "W&ord break characters:"
msgstr "単語区切り文字(&O)"

#: Merge.rc:34DF5070
#, c-format
msgid "Filefilters"
msgstr "ファイル フィルタ"

#: Merge.rc:4C72B56
#, c-format
msgid "Test"
msgstr "テスト..."

#: Merge.rc:1CF8A5DA
#, c-format
msgid "Install..."
msgstr "インストール..."

#: Merge.rc:27AFDB2F
#, c-format
msgid "New..."
msgstr "新規..."

#: Merge.rc:3B6A3611
#, c-format
msgid "Edit..."
msgstr "編集..."

#: Merge.rc:629C1DDD
#, c-format
msgid "Delete..."
msgstr "削除..."

#: Merge.rc:1BA49C3C
#, c-format
msgid "Save modified files?"
msgstr "変更されたファイルを保存しますか?"

#: Merge.rc:3534E274
#, c-format
msgid "Left side file"
msgstr "左側ファイル"

#: Merge.rc:6E470BEE
#, c-format
msgid "&Save changes"
msgstr "変更を保存する(&S)"

#: Merge.rc:1DC30E67
#, c-format
msgid "&Discard changes"
msgstr "変更を破棄する(&D)"

#: Merge.rc:24BA673E
#, c-format
msgid "Middle side file"
msgstr "中央ファイル"

#: Merge.rc:F2F641C
#, c-format
msgid "Sa&ve changes"
msgstr "変更を保存する(&V)"

#: Merge.rc:71E3C8E4
#, c-format
msgid "Disca&rd changes"
msgstr "変更を破棄する(&R)"

#: Merge.rc:47D4A3FB
#, c-format
msgid "Right side file"
msgstr "右側ファイル"

#: Merge.rc:F2F641D
#, c-format
msgid "S&ave changes"
msgstr "変更を保存する(&A)"

#: Merge.rc:71E3C8E5
#, c-format
msgid "Dis&card changes"
msgstr "変更を破棄する(&C)"

#: Merge.rc:5578260F
#, c-format
msgid "Disca&rd All"
msgstr "すべて破棄する(&R)"

#: Merge.rc:4C3E0A30
#, c-format
msgid "Codepage"
msgstr "コードページ"

#: Merge.rc:71E3C8E6
#, c-format
msgid "Default Codepage"
msgstr "デフォルト コードページ"

#: Merge.rc:132D699F
#, c-format
msgid "Select the default codepage assumed when loading non-Unicode files:"
msgstr "非 Unicode ファイルを読み込んだ際のデフォルト コードページ:"

#: Merge.rc:5CC85DF4
#, c-format
msgid ""
"Detect codepage info for these files: .html, .rc, .xml \n"
"need to restart session"
msgstr ""
".html, .rc, .xml ファイルのコードページ情報を検出する\n"
"セッションの再起動が必要です。"

#: Merge.rc:3BCD5104
#, c-format
msgid ""
"Detect codepage for text files using mlang.dll\n"
"need to restart session"
msgstr ""
"mlang.dll を使用してファイルのコードページを検出する\n"
"この設定を有効にするとフォルダー スキャンがかなり遅くなります。\n"
"また、セッションの再起動が必要です。"

#: Merge.rc:E6D7F1
#, c-format
msgid "System codepage"
msgstr "システム コードページ"

#: Merge.rc:4F3C2B88
#, c-format
msgid "According to WinMerge User Interface"
msgstr "WinMerge ユーザー インターフェイス言語"

#: Merge.rc:8AF7E6A
#, c-format
msgid "Custom codepage:"
msgstr "指定したコードページ:"

#: Merge.rc:6CD65B95
#, c-format
msgid "Options"
msgstr "オプション"

#: Merge.rc:D32E2F1
#, c-format
msgid " Categories"
msgstr " カテゴリ"

#: Merge.rc:26188978
#, c-format
msgid "Import..."
msgstr "インポート..."

#: Merge.rc:9B5002F
#, c-format
msgid "Export..."
msgstr "エクスポート..."

#: Merge.rc:50F76E1
#, c-format
msgid "Dialog"
msgstr "ダイアログ"

#: Merge.rc:744A4E1C
#, c-format
msgid "Keywords:"
msgstr "キーワード:"

#: Merge.rc:1AFA3492
#, c-format
msgid "Function names:"
msgstr "関数名:"

#: Merge.rc:3B833B8B
#, c-format
msgid "Comments:"
msgstr "コメント:"

#: Merge.rc:7B25D658
#, c-format
msgid "Numbers:"
msgstr "数値:"

#: Merge.rc:50D15AD
#, c-format
msgid "Operators:"
msgstr "オペレーター:"

#: Merge.rc:79321BE2
#, c-format
msgid "Strings:"
msgstr "文字列:"

#: Merge.rc:1E0ED5B2
#, c-format
msgid "Preprocessor:"
msgstr "プリプロセッサ:"

#: Merge.rc:24173EE5
#, c-format
msgid "User 1:"
msgstr "ユーザー 1:"

#: Merge.rc:24173EE6
#, c-format
msgid "User 2:"
msgstr "ユーザー 2:"

#: Merge.rc:3C10FC2
#, c-format
msgid "Bold"
msgstr "太字"

#: Merge.rc:2CEE4749
#, c-format
msgid "Marker colors"
msgstr "マーカーの色"

#: Merge.rc:56BD1FBA
#, c-format
msgid "Search Marker:"
msgstr "検索マーカー:"

#: Merge.rc:7B76381B
#, c-format
msgid "User Defined Marker1:"
msgstr "ユーザー定義マーカー 1:"

#: Merge.rc:7B76381C
#, c-format
msgid "User Defined Marker2:"
msgstr "ユーザー定義マーカー 2:"

#: Merge.rc:7B76381D
#, c-format
msgid "User Defined Marker3:"
msgstr "ユーザー定義マーカー 3:"

#: Merge.rc:387F7980
#, c-format
msgid "Folder Compare Report"
msgstr "フォルダー比較レポート"

#: Merge.rc:3ECF34A3
#, c-format
msgid "Report &File:"
msgstr "レポート ファイル(&F):"

#: Merge.rc:89AF4FD
#, c-format
msgid "&Style:"
msgstr "スタイル(&S):"

#: Merge.rc:545FEEA4
#, c-format
msgid "&Include File Compare Report"
msgstr "ファイル比較レポートを含める(&I)"

#: Merge.rc:3938FFC5
#, c-format
msgid "&Copy to Clipboard"
msgstr "クリップボードにコピー(&C)"

#: Merge.rc:43600E90
#, c-format
msgid "Shared or Private Filter"
msgstr "共有/プライベート フィルタ"

#: Merge.rc:74E96E1E
#, c-format
msgid "Which type of filter do you want to create?"
msgstr "どのタイプのフィルタを作成しますか?"

#: Merge.rc:444EF527
#, c-format
msgid "Shared Filter (for all users on this machine)"
msgstr "共有フィルタ (このマシン上のすべてのユーザーに有効)"

#: Merge.rc:11304E6
#, c-format
msgid "Private Filter (only for current user)"
msgstr "プライベート フィルタ (現在のユーザーのみ)"

#: Merge.rc:7D9F30CF
#, c-format
msgid "Archive Support"
msgstr "アーカイブ サポート"

#: Merge.rc:545FEEA5
#, c-format
msgid "&Enable archive file support"
msgstr "アーカイブ ファイル サポートを有効にする(&E)"

#: Merge.rc:70C9C72D
#, c-format
msgid "&Detect archive type from file signature"
msgstr "ファイルのシグネチャからアーカイブ形式を検出する(&D)"

#: Merge.rc:1AC98D0B
#, c-format
msgid "Compare Statistics"
msgstr "比較統計"

#: Merge.rc:64ABCD7E
#, c-format
msgid "Folders:"
msgstr "フォルダー:"

#: Merge.rc:7262BE23
#, c-format
msgid "Files:"
msgstr "ファイル:"

#: Merge.rc:629C1DDE
#, c-format
msgid "Different"
msgstr "差異あり"

#: Merge.rc:141E3F81
#, c-format
msgid "Text:"
msgstr "テキスト:"

#: Merge.rc:5FC9C469
#, c-format
msgid "Binary:"
msgstr "バイナリ:"

#: Merge.rc:26535499
#, c-format
msgid "Unique"
msgstr "片方のみ"

#: Merge.rc:602FC82
#, c-format
msgid "Left:"
msgstr "左側:"

#: Merge.rc:25669B6
#, c-format
msgid "Right:"
msgstr "右側:"

#: Merge.rc:26188979
#, c-format
msgid "Identical"
msgstr "同一"

#: Merge.rc:6FA9B0F7
#, c-format
msgid "Total:"
msgstr "合計:"

#: Merge.rc:76245120
#, c-format
msgid "Close"
msgstr "閉じる"

#: Merge.rc:2FC0BA7C
#, c-format
msgid "Middle:"
msgstr "中央:"

#: Merge.rc:2CEE474A
#, c-format
msgid "Missing Left:"
msgstr "左側のみ無し:"

#: Merge.rc:2A79A039
#, c-format
msgid "Missing Middle:"
msgstr "中央のみ無し:"

#: Merge.rc:70DAA20F
#, c-format
msgid "Missing Right:"
msgstr "右側のみ無し:"

#: Merge.rc:413EF3DC
#, c-format
msgid "Affects"
msgstr "反映先"

#: Merge.rc:1BE35CDC
#, c-format
msgid "(Affects)"
msgstr "(反映先)"

#: Merge.rc:E4471B
#, c-format
msgid "Select Codepage for"
msgstr "コードページの選択"

#: Merge.rc:5A9A713F
#, c-format
msgid "&File Loading:"
msgstr "ファイルの読み込み(&F):"

#: Merge.rc:7A4CFAFC
#, c-format
msgid "File &Saving:"
msgstr "ファイルの保存(&S)"

#: Merge.rc:175DEEED
#, c-format
msgid "&Use same codepage for both"
msgstr "両側に同じコードページを使用する(&U)"

#: Merge.rc:89AF4FE
#, c-format
msgid "&Cancel"
msgstr "キャンセル(&C)"

#: Merge.rc:72A593B8
#, c-format
msgid "Test Filter"
msgstr "フィルタのテスト"

#: Merge.rc:5CCED708
#, c-format
msgid "Testing filter ..."
msgstr "テストするフィルタ..."

#: Merge.rc:4EF81630
#, c-format
msgid "&Enter text to test:"
msgstr "テストするテキストの入力(&E):"

#: Merge.rc:4DE14277
#, c-format
msgid "&Folder Name"
msgstr "フォルダー名(&F)"

#: Merge.rc:4876CD3F
#, c-format
msgid "Result:"
msgstr "結果:"

#: Merge.rc:43017E51
#, c-format
msgid "&Test"
msgstr "テスト(&T)"

#: Merge.rc:1D2E49FD
#, c-format
msgid "&Close"
msgstr "閉じる(&C)"

#: Merge.rc:175DEEEE
#, c-format
msgid "&Use customized text colors"
msgstr "テキストの色をカスタマイズする(&U)"

#: Merge.rc:1AC98D0C
#, c-format
msgid "Custom text colors"
msgstr "テキストの色"

#: Merge.rc:3FE25901
#, c-format
msgid "Whitespace:"
msgstr "空白:"

#: Merge.rc:3ECF34A4
#, c-format
msgid "Regular text:"
msgstr "標準テキスト:"

#: Merge.rc:751AB590
#, c-format
msgid "Selection:"
msgstr "選択:"

#: Merge.rc:2FC0BA7D
#, c-format
msgid "Margin:"
msgstr "マージン:"

#: Merge.rc:43E58E59
#, c-format
msgid "Backup Files"
msgstr "バックアップ ファイル"

#: Merge.rc:69AD3BF9
#, c-format
msgid "Create backup files in:"
msgstr "バックアップ ファイル作成:"

#: Merge.rc:78B3B627
#, c-format
msgid "&Folder compare"
msgstr "フォルダー比較(&F)"

#: Merge.rc:7A4CFAFD
#, c-format
msgid "Fil&e compare"
msgstr "ファイル比較(&E)"

#: Merge.rc:334E25B2
#, c-format
msgid "Create backup files into:"
msgstr "バックアップ ファイル作成先:"

#: Merge.rc:381D79E7
#, c-format
msgid "&Original file's folder"
msgstr "元ファイルのフォルダー(&O)"

#: Merge.rc:714B45FE
#, c-format
msgid "&Global backup folder:"
msgstr "共通のバックアップ フォルダー(&G):"

#: Merge.rc:1F7B33EC
#, c-format
msgid "Backup filename:"
msgstr "バックアップ ファイル名:"

#: Merge.rc:381D79E8
#, c-format
msgid "&Append .bak -extension"
msgstr ".bak 拡張子を追加する(&A)"

#: Merge.rc:129644DE
#, c-format
msgid "A&ppend timestamp"
msgstr "タイムスタンプを追加する(&P)"

#: Merge.rc:CAEDA36
#, c-format
msgid "Confirm Copy"
msgstr "コピーの確認"

#: Merge.rc:36D268E9
#, c-format
msgid "Are you sure you want to copy XXX items?"
msgstr "本当に項目 XXX をコピーしますか?"

#: Merge.rc:30CDE281
#, c-format
msgid "From left"
msgstr "左側から"

#: Merge.rc:2C015CFE
#, c-format
msgid "To right"
msgstr "右側へ"

#: Merge.rc:29CE40
#, c-format
msgid "Yes"
msgstr "はい"

#: Merge.rc:12E8E
#, c-format
msgid "No"
msgstr "いいえ"

#: Merge.rc:B612C23
#, c-format
msgid "Plugins"
msgstr "プラグイン"

#: Merge.rc:78B3B628
#, c-format
msgid "&Enable plugins"
msgstr "プラグインを有効にする(&E)"

#: Merge.rc:62909ED6
#, c-format
msgid "Shell Integration"
msgstr "シェル統合"

#: Merge.rc:31DC8C62
#, c-format
msgid "Explorer"
msgstr "エクスプローラー"

#: Merge.rc:673BD331
#, c-format
msgid "E&nable advanced menu"
msgstr "拡張メニューを有効にする(&N)"

#: Merge.rc:4EF81631
#, c-format
msgid "&Add to context menu"
msgstr "コンテキストメニューに追加する(&A)"

#: Merge.rc:26A6974B
#, c-format
msgid "&Register shell extension"
msgstr "シェル拡張を登録(&R)"

#: Merge.rc:175DEEEF
#, c-format
msgid "&Unregister shell extension"
msgstr "シェル拡張の登録を解除(&U)"

#: Merge.rc:7262BE24
#, c-format
msgid "Folder"
msgstr "フォルダー"

#: Merge.rc:60B696B0
#, c-format
msgid "S&top after first difference"
msgstr "最初の差異で比較を終了する(&T)"

#: Merge.rc:7FF2B80B
#, c-format
msgid "Ign&ore time differences less than 3 seconds"
msgstr "3 秒以下の時間差を無視する(&O)"

#: Merge.rc:6D5B7719
#, c-format
msgid "&Include unique subfolders contents"
msgstr "片方にしか存在しないサブフォルダー内も含める(&I)"

#: Merge.rc:3E136C28
#, c-format
msgid "&Automatically expand all subfolders"
msgstr "自動的にサブフォルダーを展開する(&A)"

#: Merge.rc:5D032167
#, c-format
msgid "Ignore &Reparse Points"
msgstr "リパース ポイントを無視する(&R)"

#: Merge.rc:2E2C5208
#, c-format
msgid "&Quick compare limit (MB):"
msgstr "クイック コンテンツ制限 (MB)(&Q):"

#: Merge.rc:2188DD49
#, c-format
msgid ""
"&Number of compare threads (a negative value implies addition of the number "
"of available CPU cores):"
msgstr ""
"比較スレッドの数(&N):\n"
"負の値を指定した場合、スレッド数は使用可能な CPU コア数を加算した値になりま"
"す。"

#: Merge.rc:17BC2F9E
#, c-format
msgid "Binary"
msgstr "バイナリ"

#: Merge.rc:7AAB28B8
#, c-format
msgid "Binary File &Patterns:"
msgstr "バイナリ ファイルとして扱うパターン(&P):"

#: Merge.rc:4F5264C9
#, c-format
msgid "Frhed settings"
msgstr "Frhed 設定"

#: Merge.rc:1A8FADD5
#, c-format
msgid "View &Settings..."
msgstr "表示設定(&S)..."

#: Merge.rc:78B3B629
#, c-format
msgid "&Binary Mode..."
msgstr "バイナリモード(&B)..."

#: Merge.rc:1A9EBDF3
#, c-format
msgid "&Character Set..."
msgstr "文字セット(&C)..."

#: Merge.rc:B8C361
#, c-format
msgid "Image"
msgstr "画像"

#: Merge.rc:2C4A6C6D
#, c-format
msgid "Image File &Patterns:"
msgstr "画像ファイルとして扱うパターン(&P):"

#: Merge.rc:4DB19839
#, c-format
msgid "&Hex View"
msgstr "HEX 表示(&H)"

#: Merge.rc:206940
#, c-format
msgid "EXT"
msgstr "EXT"

#: Merge.rc:1F78C0
#, c-format
msgid "CAP"
msgstr "CAP"

#: Merge.rc:24A381
#, c-format
msgid "NUM"
msgstr "NUM"

#: Merge.rc:4B89B95
#, c-format
msgid "SCRL"
msgstr "SCRL"

#: Merge.rc:251BC0
#, c-format
msgid "OVR"
msgstr "上書"

#: Merge.rc:268480
#, c-format
msgid "REC"
msgstr "記録"

#: Merge.rc:E8950E9
#, c-format
msgid ""
"\n"
"New Documents (Ctrl+N)"
msgstr ""
"\n"
"新しいドキュメント (Ctrl+N)"

#: Merge.rc:28AAB7D
#, c-format
msgid ""
"\n"
"Open (Ctrl+O)"
msgstr ""
"\n"
"開く (Ctrl+O)"

#: Merge.rc:28AAB7E
#, c-format
msgid ""
"\n"
"Save (Ctrl+S)"
msgstr ""
"\n"
"保存 (Ctrl+S)"

#: Merge.rc:524AB109
#, c-format
msgid "Unknown error attempting to open project file"
msgstr "未知のエラー:プロジェクト ファイルが開けません"

#: Merge.rc:524AB10A
#, c-format
msgid "Unknown error attempting to save project file"
msgstr "未知のエラー:プロジェクト ファイルが保存できません"

#: Merge.rc:3FCEF5DC
#, c-format
msgid "Project file successfully loaded."
msgstr "プロジェクト ファイルが読み込まれました。"

#: Merge.rc:3BDD62C3
#, c-format
msgid "Project file successfully saved."
msgstr "プロジェクト ファイルが保存されました。"

#: Merge.rc:28AAB7F
#, c-format
msgid ""
"\n"
"Undo (Ctrl+Z)"
msgstr ""
"\n"
"元に戻す (Ctrl+Z)"

#: Merge.rc:28AAB80
#, c-format
msgid ""
"\n"
"Redo (Ctrl+Y)"
msgstr ""
"\n"
"繰り返す (Ctrl+Y)"

#: Merge.rc:2B78E95D
#, c-format
msgid ""
"\n"
"FileCompare\n"
"\n"
"\n"
"\n"
"WinMerge.FileCompare\n"
"WinMerge File Compare"
msgstr ""
"\n"
"FileCompare\n"
"\n"
"\n"
"\n"
"WinMerge.FileCompare\n"
"WinMerge File Compare"

#: Merge.rc:293A824F
#, c-format
msgid ""
"\n"
"FolderCompare\n"
"\n"
"\n"
"\n"
"WinMerge.FolderCompare\n"
"WinMerge Folder Compare"
msgstr ""
"\n"
"FolderCompare\n"
"\n"
"\n"
"\n"
"WinMerge.FolderCompare\n"
"WinMerge Folder Compare"

#: Merge.rc:74BA5C8C
#, c-format
msgid ""
"Developers:\n"
"Dean Grimm, Christian List, Kimmo Varis, Jochen Tucht, Tim Gerundt, Takashi "
"Sawanaki, Gal Hammer, Alexander Skinner"
msgstr ""
"Developers:\n"
"Dean Grimm, Christian List, Kimmo Varis, Jochen Tucht, Tim Gerundt, Takashi "
"Sawanaki, Gal Hammer, Alexander Skinner"

#: Merge.rc:3EF068BF
#, c-format
msgid ""
"WinMerge comes with ABSOLUTELY NO WARRANTY. This is free software and you "
"are welcome to redistribute it under certain circumstances; see the GNU "
"General Public License in the Help menu for details."
msgstr ""
"WinMerge comes with ABSOLUTELY NO WARRANTY. This is free software and you "
"are welcome to redistribute it under certain circumstances; see the GNU "
"General Public License in the Help menu for details."

#: Merge.rc:1D2E49FE
#, c-format
msgid "&Abort"
msgstr "中止(&A)"

#: Merge.rc:1D2E49FF
#, c-format
msgid "&Retry"
msgstr "再試行(&R)"

#: Merge.rc:89AF4FF
#, c-format
msgid "&Ignore"
msgstr "無視(&I)"

#: Merge.rc:21C15B8
#, c-format
msgid "Ignore &all"
msgstr "すべて無視(&A)"

#: Merge.rc:22956AA
#, c-format
msgid "&Yes"
msgstr "はい(&Y)"

#: Merge.rc:48B5872E
#, c-format
msgid "Yes to &all"
msgstr "すべてはい(&A)"

#: Merge.rc:11D981
#, c-format
msgid "&No"
msgstr "いいえ(&N)"

#: Merge.rc:4909ADB4
#, c-format
msgid "No to a&ll"
msgstr "すべていいえ(&L)"

#: Merge.rc:4DB1983A
#, c-format
msgid "&Continue"
msgstr "続行(&C)"

#: Merge.rc:43017E52
#, c-format
msgid "&Skip"
msgstr "スキップ(&S)"

#: Merge.rc:2D1160B0
#, c-format
msgid "Skip &all"
msgstr "すべてスキップ(&A)"

#: Merge.rc:77C09B82
#, c-format
msgid "Don't display this &message again."
msgstr "再びこのメッセージを表示しない(&M)"

#: Merge.rc:57F02FB4
#, c-format
msgid "Don't ask this &question again."
msgstr "再びこの質問をしない(&Q)"

#: Merge.rc:78ACB5DB
#, c-format
msgid ""
"To make this messagebox visible again, press the Reset button on the General "
"page of the Options dialog."
msgstr ""
"このメッセージボックスを再度表示させたい場合は、[オプション] ダイアログの一般"
"ページで [リセット] ボタンを押してください。"

#: Merge.rc:39000D58
#, c-format
msgid "Syntax"
msgstr "シンタックス"

#: Merge.rc:2C1D73C8
#, c-format
msgid "Version Control"
msgstr "バージョン管理"

#: Merge.rc:2C0C2241
#, c-format
msgid "Differences"
msgstr "差異数"

#: Merge.rc:277500
#, c-format
msgid "To:"
msgstr "To:"

#: Merge.rc:68EE6DF1
#, c-format
msgid "From left:"
msgstr "左側から:"

#: Merge.rc:2C015CFF
#, c-format
msgid "To left:"
msgstr "左側へ:"

#: Merge.rc:34DF5071
#, c-format
msgid "From right:"
msgstr "右側から:"

#: Merge.rc:542A4301
#, c-format
msgid "To right:"
msgstr "右側へ:"

#: Merge.rc:2924ED78
#, c-format
msgid "Version %1"
msgstr "Version %1 - Japanese"

#: Merge.rc:24173EE7
#, c-format
msgid "Unicode"
msgstr "Unicode"

#: Merge.rc:295600
#, c-format
msgid "X64"
msgstr "X64"

#: Merge.rc:761E6873
#, c-format
msgid "Options (%1)"
msgstr "オプション (%1)"

#: Merge.rc:4BDBDC64
#, c-format
msgid "All message boxes are now displayed again."
msgstr "すべてのメッセージボックスが、再び表示されます。"

#: Merge.rc:37825D6A
#, c-format
msgid ""
"Value in Tab size -field is not in range WinMerge accepts.\n"
"\n"
"Please use values 1 - %1."
msgstr ""
"タブ サイズが範囲外です。\n"
"\n"
"1から%1までの値を指定してください。"

#: Merge.rc:47E5C8F
#, c-format
msgid "Open"
msgstr "開く"

#: Merge.rc:3E105584
#, c-format
msgid "Programs|*.exe;*.bat;*.cmd|All Files (*.*)|*.*||"
msgstr "プログラム|*.exe;*.bat;*.cmd|すべてのファイル(*.*)|*.*||"

#: Merge.rc:222D39F7
#, c-format
msgid "All Files (*.*)|*.*||"
msgstr "すべてのファイル (*.*)|*.*||"

#: Merge.rc:237E9033
#, c-format
msgid "WinMerge Project Files (*.WinMerge)|*.WinMerge||"
msgstr "WinMerge プロジェクト ファイル (*.WinMerge)|*.WinMerge||"

#: Merge.rc:BEDA09D
#, c-format
msgid "Options files (*.ini)|*.ini|All Files (*.*)|*.*||"
msgstr "設定ファイル (*.ini)|*.ini|すべてのファイル(*.*)|*.*||"

#: Merge.rc:3FF615A0
#, c-format
msgid ""
"Text Files (*.csv;*.asc;*.rpt;*.txt)|*.csv;*.asc;*.rpt;*.txt|All Files (*.*)|"
"*.*||"
msgstr ""
"テキスト ファイル (*.csv;*.asc;*.rpt;*.txt)|*.csv;*.asc;*.rpt;*.txt|All "
"Files (*.*)|*.*||"

#: Merge.rc:59814668
#, c-format
msgid "HTML Files (*.htm,*.html)|*.htm;*.html|All Files (*.*)|*.*||"
msgstr "HTML ファイル (*.htm,*.html)|*.htm;*.html|All Files (*.*)|*.*||"

#: Merge.rc:67444ADC
#, c-format
msgid "XML Files (*.xml)|*.xml|All Files (*.*)|*.*||"
msgstr "XML ファイル (*.xml)|*.xml|All Files (*.*)|*.*||"

#: Merge.rc:46FCCCE
#, c-format
msgid "Name"
msgstr "名前"

#: Merge.rc:15875422
#, c-format
msgid "Location"
msgstr "場所"

#: Merge.rc:59F506A0
#, c-format
msgid "Filters"
msgstr "フィルタ"

#: Merge.rc:52D199B
#, c-format
msgid "[F] "
msgstr "[F] "

#: Merge.rc:2C0C2242
#, c-format
msgid "Description"
msgstr "説明"

#: Merge.rc:D6BB425
#, c-format
msgid "Select filename for new filter"
msgstr "新しいフィルタのファイル名を指定してください"

#: Merge.rc:764E4AD3
#, c-format
msgid "File Filters (*.flt)|*.flt|All Files (*.*)|*.*||"
msgstr "ファイル フィルタ (*.flt)|*.flt|All Files (*.*)|*.*||"

#: Merge.rc:24B5241A
#, c-format
msgid ""
"Cannot find file filter template file!\n"
"\n"
"Please copy file %1 to WinMerge/Filters -folder:\n"
"%2."
msgstr ""
"ファイル フィルタのテンプレート ファイルが見つかりません!\n"
"\n"
"ファイル %1 を以下の WinMerge/Filters フォルダーにコピーしてください:\n"
"%2"

#: Merge.rc:2A045B49
#, c-format
msgid ""
"Cannot copy filter template file to filter folder:\n"
"%1\n"
"\n"
"Please make sure the folder exists and is writable."
msgstr ""
"フィルタのテンプレート ファイルをフォルダー %1 にコピーできません。\n"
"\n"
"フォルダーの存在または書き込み可能であるか確認してください。"

#: Merge.rc:4EA7BACD
#, c-format
msgid ""
"User's filter file folder is not defined!\n"
"\n"
"Please select filter folder in Options/System."
msgstr ""
"ユーザー フィルタ ファイルのフォルダーが定義されていません。\n"
"\n"
"[オプション/システム]でフィルタ フォルダーを指定してください。"

#: Merge.rc:7DDEC9BD
#, c-format
msgid ""
"Failed to delete the filter file:\n"
"%1\n"
"\n"
"Maybe the file is read-only?"
msgstr ""
"フィルタ ファイル %1 の削除に失敗しました。\n"
"\n"
"そのファイルは読み取り専用ではありませんか?"

#: Merge.rc:6F3BCB34
#, c-format
msgid "Locate filter file to install"
msgstr "インストールするフィルタ ファイルの位置"

#: Merge.rc:6858E820
#, c-format
msgid ""
"Installing filter file failed.\n"
"\n"
"Could not copy new filter file to filter folder."
msgstr ""
"フィルタ ファイルのインストールに失敗しました。\n"
"\n"
"新しいフィルタ ファイルをフィルタ フォルダーにコピーできませんでした。"

#: Merge.rc:5704C4AC
#, c-format
msgid "Filter file already exists. Overwrite existing filter?"
msgstr "フィルタ ファイルは既に存在します。既存のファイルを上書きしますか?"

#: Merge.rc:237A126
#, c-format
msgid "Regular expression"
msgstr "正規表現"

#: Merge.rc:34BD4316
#, c-format
msgid ""
"Filters were updated. Do you want to refresh all open folder compares?\n"
"\n"
"If you do not want to refresh all compares now you can select No and refresh "
"compares later."
msgstr ""
"フィルタが更新されました。現在開いているすべてのフォルダー比較ウィンドウを更"
"新しますか?\n"
"\n"
"もし、いまはすべての比較ウィンドウを更新したくない場合、いいえを選択し、後で"
"比較ウィンドウを更新してください。"

#: Merge.rc:1DC30E68
#, c-format
msgid "&Path to SS.EXE:"
msgstr "SS.EXE のパス(&P):"

#: Merge.rc:114DD351
#, c-format
msgid "Folder Comparison Results"
msgstr "フォルダー比較結果"

#: Merge.rc:1AFA3493
#, c-format
msgid "File Comparison"
msgstr "ファイル比較"

#: Merge.rc:2FEFC30D
#, c-format
msgid "Untitled left"
msgstr "左無題"

#: Merge.rc:730B3FD4
#, c-format
msgid "Untitled middle"
msgstr "中無題"

#: Merge.rc:4E089EF3
#, c-format
msgid "Untitled right"
msgstr "右無題"

#: Merge.rc:72A593B9
#, c-format
msgid "Theirs File"
msgstr "Theirs File"

#: Merge.rc:427C12C1
#, c-format
msgid "Mine File"
msgstr "Mine File"

#: Merge.rc:DD21174
#, c-format
msgid "Ln: %s  Col: %d/%d  Ch: %d/%d  EOL: %s"
msgstr "行: %s  列: %d/%d  文字: %d/%d  EOL: %s"

#: Merge.rc:15875423
#, c-format
msgid "Line: %s"
msgstr "行: %s"

#: Merge.rc:6F3BCB35
#, c-format
msgid "Ln: %s  Col: %d/%d  Ch: %d/%d"
msgstr "行: %s  列: %d/%d  文字: %d/%d"

#: Merge.rc:7C664E1
#, c-format
msgid "Merge"
msgstr "マージ"

#: Merge.rc:7A8FD78B
#, c-format
msgid "Difference %1 of %2"
msgstr "差異 %1 / %2"

#: Merge.rc:62773E9
#, c-format
msgid "%1 Differences Found"
msgstr "%1 個の差異が見つかりました"

#: Merge.rc:6B78A819
#, c-format
msgid "1 Difference Found"
msgstr "1 個の差異が見つかりました"

#. Abbreviation from "Read Only"
#: Merge.rc:13E12
#, c-format
msgid "RO"
msgstr "RO"

#: Merge.rc:6B6D8965
#, c-format
msgid "Item %1 of %2"
msgstr "項目 %1 / %2"

#: Merge.rc:2618897A
#, c-format
msgid "Items: %1"
msgstr "項目: %1"

#: Merge.rc:6C6653C7
#, c-format
msgid "Select two existing folders or files to compare"
msgstr "存在するフォルダーまたはファイルを選択してください"

#: Merge.rc:444C5DDC
#, c-format
msgid "Folder Selection"
msgstr "Folder Selection"

#: Merge.rc:3080B693
#, c-format
msgid "Select two (or three) folders or two (or three) files to compare."
msgstr "2 つ(または3 つ)のフォルダーまたは、2 つ(または3 つ)のファイルを選択してください。"

#: Merge.rc:2EBBDDD6
#, c-format
msgid "Left (1st) path is invalid!"
msgstr "左側 (1 番目) のパスは不正なパスです!"

#: Merge.rc:BA50069
#, c-format
msgid "Middle (2nd) path is invalid!"
msgstr "中央 (2 番目) のパスは不正なパスです!"

#: Merge.rc:21DC7C32
#, c-format
msgid "Right (2nd) path is invalid!"
msgstr "右側 (2番目) のパスは不正なパスです!"

#: Merge.rc:21DC7C33
#, c-format
msgid "Right (3rd) path is invalid!"
msgstr "右側 (3 番目) のパスは不正なパスです!"

#: Merge.rc:5AB9EEA7
#, c-format
msgid "Both paths are invalid!"
msgstr "両側のパスは不正なパスです!"

#: Merge.rc:585E8EC0
#, c-format
msgid "Left (1st) and Middle (2nd) paths are invalid!"
msgstr "左側 (1 番目) と中央 (2 番目) のパスは不正なパスです!"

#: Merge.rc:135DE390
#, c-format
msgid "Left (1st) and Right (3rd) paths are invalid!"
msgstr "左側 (1 番目) と右側 (3 番目) のパスは不正なパスです!"

#: Merge.rc:72716FA6
#, c-format
msgid "Middle (2nd) and Right (3rd) paths are invalid!"
msgstr "中央 (2 番目) と右側 (3 番目) のパスは不正なパスです!"

#: Merge.rc:237A0533
#, c-format
msgid "All paths are invalid!"
msgstr "すべてのパスが不正なパスです!"

#: Merge.rc:39B1AD01
#, c-format
msgid "Choose two files to enable unpacker selection."
msgstr ""
"展開プラグインの選択を有効にするには、ファイルを 2 つ選択してください。"

#: Merge.rc:30FF7A4E
#, c-format
msgid "Cannot compare file and folder!"
msgstr "ファイルとフォルダーは比較できません!"

#: Merge.rc:62AC5DDB
#, c-format
msgid "File not found: %1"
msgstr "ファイルが見つかりません: %1"

#: Merge.rc:387F7981
#, c-format
msgid "File not unpacked: %1"
msgstr "ファイルが展開されていません: %1"

#: Merge.rc:3676909F
#, c-format
msgid ""
"Cannot open file\n"
"%1\n"
"\n"
"%2"
msgstr ""
"ファイルが開けません\n"
"%1\n"
"\n"
"%2"

#: Merge.rc:53CCF475
#, c-format
msgid "Failed to parse conflict file."
msgstr "コンフリクト ファイルの解析に失敗しました。"

#: Merge.rc:5A765252
#, c-format
msgid ""
"The file\n"
"%1\n"
"is not a conflict file."
msgstr ""
"ファイル\n"
"%1\n"
"はコンフリクト ファイルではありません。"

#: Merge.rc:67019DCC
#, c-format
msgid "Save As"
msgstr "名前を付けて保存"

#: Merge.rc:E4471C
#, c-format
msgid "Save changes to %1?"
msgstr ""
"ファイル %1 の内容は変更されています。\n"
"変更を保存しますか?"

#: Merge.rc:6A1C6855
#, c-format
msgid ""
"%1 is marked read-only. Would you like to override the read-only file ? (No "
"to save as new filename.)"
msgstr ""
"%1 は読み取り専用ファイルです。読み取り専用ファイルを上書きしますか? (新しい"
"ファイル名では保存しません。)"

#: Merge.rc:673BD332
#, c-format
msgid "Error backing up file"
msgstr "ファイル バックアップ エラー"

#: Merge.rc:3958104B
#, c-format
msgid ""
"Unable to backup original file:\n"
"%1\n"
"\n"
"Continue anyway?"
msgstr ""
"元ファイル\n"
"%1\n"
"をバックアップできません。\n"
"無視して続けますか?"

#: Merge.rc:69020931
#, c-format
msgid ""
"Saving file failed.\n"
"%1\n"
"%2\n"
"Do you want to:\n"
"\t-use a different filename (Press Ok)\n"
"\t-abort the current operation (Press Cancel)?"
msgstr ""
"ファイルの保存に失敗しました。\n"
"%1\n"
"%2\n"
"別名で保存する場合は [OK] を、\n"
"中止する場合は、[キャンセル] を押してください"

#: Merge.rc:3895053E
#, c-format
msgid ""
"Plugin '%2' cannot pack your changes to the left file back into '%1'.\n"
"\n"
"The original file will not be changed.\n"
"\n"
"Do you want to save the unpacked version to another file?"
msgstr ""
"プラグイン '%2' は、修正内容を左側のファイル '%1' に書き戻すことができませ"
"ん。\n"
"\n"
"元ファイルは変更されません。\n"
"\n"
"展開されたものを別ファイルに保存しますか?"

#: Merge.rc:5A0BA2DF
#, c-format
msgid ""
"Plugin '%2' cannot pack your changes to the right file back into '%1'.\n"
"\n"
"The original file will not be changed.\n"
"\n"
"Do you want to save the unpacked version to another file?"
msgstr ""
"プラグイン '%2' は、修正内容を右側のファイル '%1' に書き戻すことができませ"
"ん。\n"
"\n"
"元ファイルは変更されません。\n"
"\n"
"展開されたものを別ファイルに保存しますか?"

#: Merge.rc:78367A47
#, c-format
msgid ""
"Another application has updated file\n"
"%1\n"
"since WinMerge loaded it.\n"
"\n"
"Overwrite changed file?"
msgstr ""
"%1\n"
"このファイルは WinMerge 以外のアプリケーションで修正されています。修正された"
"ファイルに上書きしますか?"

#: Merge.rc:462FB760
#, c-format
msgid ""
"%1\n"
"is marked read-only. Would you like to override the read-only item?"
msgstr ""
"%1\n"
"は、読み取り専用です。読み取り専用の項目を上書きしますか?"

#: Merge.rc:B9192B
#, c-format
msgid ""
"Another application has updated file\n"
"%1\n"
"since WinMerge scanned it last time.\n"
"\n"
"Do you want to reload the file?"
msgstr ""
"他のアプリケーションがファイル\n"
"%1\n"
"を更新しました。\n"
"ファイルを開きなおしますか?"

#: Merge.rc:62909ED7
#, c-format
msgid "Save Left File As"
msgstr "名前を付けて左側のファイルを保存"

#: Merge.rc:E4471D
#, c-format
msgid "Save Middle File As"
msgstr "名前を付けて中央のファイルを保存"

#: Merge.rc:6F833C19
#, c-format
msgid "Save Right File As"
msgstr "名前を付けて右側のファイルを保存"

#: Merge.rc:3C4620F
#, c-format
msgid ""
"The file\n"
"%1\n"
"has disappeared. Please save a copy of the file to continue."
msgstr ""
"ファイル\n"
"%1\n"
"は消滅しました。続行するためにファイルのコピーを保存してください。"

#: Merge.rc:4BFC8F0D
#, c-format
msgid ""
"Cannot merge differences when documents are not in synch.\n"
"\n"
"Refresh documents before continuing."
msgstr ""
"ドキュメントが同期化していないときはマージできません。\n"
"\n"
"続行する前にドキュメントを F5 キーで最新にしてください。"

#: Merge.rc:5C264194
#, c-format
msgid ""
"You must specify a SourceSafe project path in order to continue (ie:  $/"
"MyProject)"
msgstr ""
"続行するためには、SourceSafe プロジェクト パスを指定してください。(例:  $/"
"MyProject)"

#: Merge.rc:367690A0
#, c-format
msgid "Checkout files from VSS..."
msgstr "VSS からファイルをチェックアウトしています..."

#: Merge.rc:5CF52976
#, c-format
msgid ""
"Versioning System returned an error while attempting to check out the file.  "
"Unable to continue..."
msgstr "ファイルのチェックアウトでエラーが発生しました。継続できません..."

#: Merge.rc:5B2409A
#, c-format
msgid "Error executing versioning system command."
msgstr "バージョン管理システム コマンドの実行エラー。"

#: Merge.rc:3ECC9EC3
#, c-format
msgid ""
"The VSS Working Folder and the location of the current file do not match. "
"Continue?"
msgstr ""
"VSS 作業フォルダーと現在のファイル位置は一致していません。続行しますか?"

#: Merge.rc:BF7A253
#, c-format
msgid "No VSS database(s) found!"
msgstr "VSS のデータベースが見つかりません!"

#: Merge.rc:61E8009E
#, c-format
msgid "Error from VSS:"
msgstr "VSS からのエラー:"

#: Merge.rc:268A7727
#, c-format
msgid ""
"Versioning System returned an error while attempting to check in the file.\n"
" Please, check config spec of used view.\n"
" Undo checkout operation?"
msgstr ""
"バージョン管理システムは、ファイルのチェックイン試行時にエラーを返しまし"
"た。\n"
" 使用しているビューの設定を確認してください。\n"
" チェックアウトをキャンセルしますか?"

#: Merge.rc:1929D7D3
#, c-format
msgid ""
"Versioning System returned an error while attempting to undo checkout the "
"file.\n"
" Please, check config spec of used view. "
msgstr ""
"バージョン管理システムは、ファイルのチェックアウト キャンセル時にエラーを返し"
"ました。\n"
" 使用しているビューの設定を確認してください。"

#: Merge.rc:46FCCCF
#, c-format
msgid "None"
msgstr "なし"

#: Merge.rc:5164E1E6
#, c-format
msgid "Visual SourceSafe (less than 5.0)"
msgstr "Visual SourceSafe (5.0 未満)"

#: Merge.rc:5164E1E7
#, c-format
msgid "Visual SourceSafe (5.0 and above)"
msgstr "Visual SourceSafe (5.0 以上)"

#: Merge.rc:2405135
#, c-format
msgid "Break at whitespace"
msgstr "空白で区切る"

#: Merge.rc:6CB369C2
#, c-format
msgid "Break at whitespace or punctuation"
msgstr "空白か句読点で区切る"

#: Merge.rc:237A127
#, c-format
msgid "Right to Left (%1)"
msgstr "右側から左側 (%1)"

#: Merge.rc:52D3F9F6
#, c-format
msgid "Right to Middle (%1)"
msgstr "右側から中央 (%1)"

#: Merge.rc:17F5B413
#, c-format
msgid "Middle to Left (%1)"
msgstr "中央から左側 (%1)"

#: Merge.rc:66C0CE9F
#, c-format
msgid "Middle to Right (%1)"
msgstr "中央から右側 (%1)"

#: Merge.rc:7271FF80
#, c-format
msgid "Left to Right (%1)"
msgstr "左側から右側 (%1)"

#: Merge.rc:5BCDF0E7
#, c-format
msgid "Left to Middle (%1)"
msgstr "左側から中央 (%1)"

#: Merge.rc:71676C48
#, c-format
msgid "Left to... (%1)"
msgstr "左側を... (%1)"

#: Merge.rc:729280DB
#, c-format
msgid "Middle to... (%1)"
msgstr "中央を... (%1)"

#: Merge.rc:32BFDBAD
#, c-format
msgid "Right to... (%1)"
msgstr "右側を... (%1)"

#: Merge.rc:36B164C5
#, c-format
msgid "Both to... (%1)"
msgstr "両側を... (%1)"

#: Merge.rc:2515A6BD
#, c-format
msgid "All to... (%1)"
msgstr "すべてを... (%1)"

#: Merge.rc:290D6FC6
#, c-format
msgid "Differences to... (%1)"
msgstr "差異を... (%1)"

#: Merge.rc:1B633070
#, c-format
msgid "Left (%1)"
msgstr "左側 (%1)"

#: Merge.rc:13C27215
#, c-format
msgid "Middle (%1)"
msgstr "中央 (%1)"

#: Merge.rc:39174D9A
#, c-format
msgid "Right (%1)"
msgstr "右側 (%1)"

#: Merge.rc:146A5939
#, c-format
msgid "Both (%1)"
msgstr "両側 (%1)"

#: Merge.rc:669F87F5
#, c-format
msgid "All (%1)"
msgstr "すべて (%1)"

#: Merge.rc:DD21175
#, c-format
msgid "Left side - select destination folder:"
msgstr "左側 - コピー/移動先フォルダーの指定:"

#: Merge.rc:2B480620
#, c-format
msgid "Middle side - select destination folder:"
msgstr "中央 - コピー/移動先フォルダーの指定:"

#: Merge.rc:5BBC5591
#, c-format
msgid "Right side - select destination folder:"
msgstr "右側 - コピー/移動先フォルダーの指定:"

#: Merge.rc:66367ECA
#, c-format
msgid "(%1 Files Affected)"
msgstr "(%1 個のファイルに作用)"

#: Merge.rc:65510B09
#, c-format
msgid "(%1 of %2 Files Affected)"
msgstr "(%1 / %2 個のファイルに作用)"

#: Merge.rc:2B0F0BA2
#, c-format
msgid ""
"Are you sure you want to delete\n"
"\n"
"%1 ?"
msgstr ""
"本当に\n"
"\n"
"%1\n"
"を削除しますか?"

#: Merge.rc:2019BE6D
#, c-format
msgid "Are you sure you want to copy:"
msgstr "本当にコピーしますか?:"

#: Merge.rc:2B0F0BA3
#, c-format
msgid "Are you sure you want to copy %d items:"
msgstr "本当に %d 項目をコピーしますか?:"

#: Merge.rc:59B96CF
#, c-format
msgid ""
"Operation aborted!\n"
"\n"
"Folder contents at disks has changed, path\n"
"%1\n"
"was not found.\n"
"\n"
"Please refresh the compare."
msgstr ""
"操作を中断しました!\n"
"\n"
"フォルダーの内容は変更されており、パス\n"
"%1\n"
"が見つかりません。\n"
"\n"
"再度比較してください。"

#: Merge.rc:2019BE6E
#, c-format
msgid "Are you sure you want to move:"
msgstr "項目を移動しますか?: "

#: Merge.rc:2B0F0BA4
#, c-format
msgid "Are you sure you want to move %d items:"
msgstr "%d 個の項目を移動しますか?: "

#: Merge.rc:CAEDA37
#, c-format
msgid "Confirm Move"
msgstr "移動の確認"

#: Merge.rc:1E9E7AFF
#, c-format
msgid ""
"You are about to close the window that is comparing folders. Are you sure "
"you want to close the window?"
msgstr ""
"フォルダー比較中のウィンドウを閉じようとしています。本当にウィンドウを閉じま"
"すか?"

#: Merge.rc:4B6299EF
#, c-format
msgid "Failed to execute external editor: %1"
msgstr "外部エディタの実行に失敗しました: %1"

#: Merge.rc:7350CBB7
#, c-format
msgid "Unknown archive format"
msgstr "未知のアーカイブ形式です"

#: Merge.rc:64ABCD7F
#, c-format
msgid "Filename"
msgstr "名前"

#: Merge.rc:D404EDE
#, c-format
msgid "Comparison result"
msgstr "比較結果"

#: Merge.rc:1B633071
#, c-format
msgid "Left Date"
msgstr "左更新日時"

#: Merge.rc:39174D9B
#, c-format
msgid "Right Date"
msgstr "右更新日時"

#: Merge.rc:13C27216
#, c-format
msgid "Middle Date"
msgstr "中更新日時"

#: Merge.rc:9B50030
#, c-format
msgid "Extension"
msgstr "拡張子"

#: Merge.rc:1B633072
#, c-format
msgid "Left Size"
msgstr "左サイズ"

#: Merge.rc:39174D9C
#, c-format
msgid "Right Size"
msgstr "右サイズ"

#: Merge.rc:13C27217
#, c-format
msgid "Middle Size"
msgstr "中サイズ"

#: Merge.rc:237A128
#, c-format
msgid "Right Size (Short)"
msgstr "右サイズ(短縮)"

#: Merge.rc:353D7BD8
#, c-format
msgid "Left Size (Short)"
msgstr "左サイズ(短縮)"

#: Merge.rc:17F5B414
#, c-format
msgid "Middle Size (Short)"
msgstr "中サイズ(短縮)"

#: Merge.rc:7271FF81
#, c-format
msgid "Left Creation Time"
msgstr "左作成日時"

#: Merge.rc:44BC83EE
#, c-format
msgid "Right Creation Time"
msgstr "右作成日時"

#: Merge.rc:66C0CEA0
#, c-format
msgid "Middle Creation Time"
msgstr "中作成日時"

#: Merge.rc:4909ADB5
#, c-format
msgid "Newer File"
msgstr "日時比較"

#: Merge.rc:353D7BD9
#, c-format
msgid "Left File Version"
msgstr "左バージョン"

#: Merge.rc:237A129
#, c-format
msgid "Right File Version"
msgstr "右バージョン"

#: Merge.rc:17F5B415
#, c-format
msgid "Middle File Version"
msgstr "中バージョン"

#: Merge.rc:194397DE
#, c-format
msgid "Short Result"
msgstr "比較結果(簡易)"

#: Merge.rc:71676C49
#, c-format
msgid "Left Attributes"
msgstr "左属性"

#: Merge.rc:32BFDBAE
#, c-format
msgid "Right Attributes"
msgstr "右属性"

#: Merge.rc:729280DC
#, c-format
msgid "Middle Attributes"
msgstr "中属性"

#: Merge.rc:15875424
#, c-format
msgid "Left EOL"
msgstr "左EOL"

#: Merge.rc:D0645BD
#, c-format
msgid "Middle EOL"
msgstr "中EOL"

#: Merge.rc:5F87E5D
#, c-format
msgid "Right EOL"
msgstr "右EOL"

#: Merge.rc:5C8E17CF
#, c-format
msgid "Left Encoding"
msgstr "左文字コード"

#: Merge.rc:1B176020
#, c-format
msgid "Right Encoding"
msgstr "右文字コード"

#: Merge.rc:2A79A03A
#, c-format
msgid "Middle Encoding"
msgstr "中文字コード"

#: Merge.rc:6B6D8966
#, c-format
msgid "Ignored Diff."
msgstr "無視した差異数"

#: Merge.rc:76C8AB99
#, c-format
msgid "Unable to compare files"
msgstr "ファイルを比較できません"

#: Merge.rc:4166A155
#, c-format
msgid "Item aborted"
msgstr "中断された項目"

#: Merge.rc:670ABDC3
#, c-format
msgid "File skipped"
msgstr "スキップされたファイル"

#: Merge.rc:4F5264CA
#, c-format
msgid "Folder skipped"
msgstr "スキップされたフォルダー"

#: Merge.rc:5C8E17D0
#, c-format
msgid "Left only: %1"
msgstr "左側のみ: %1"

#: Merge.rc:2A79A03B
#, c-format
msgid "Middle only: %1"
msgstr "中央のみ: %1"

#: Merge.rc:1B176021
#, c-format
msgid "Right only: %1"
msgstr "右側のみ: %1"

#: Merge.rc:576B1A36
#, c-format
msgid "Does not exist in %1"
msgstr "%1 内のみ存在しません"

#: Merge.rc:6B248E76
#, c-format
msgid "Binary files are identical"
msgstr "バイナリ ファイルは同一です"

#: Merge.rc:6B248E77
#, c-format
msgid "Binary files are different"
msgstr "バイナリ ファイルは異なっています"

#: Merge.rc:72DF5DE2
#, c-format
msgid "Files are different"
msgstr "ファイルは異なっています"

#: Merge.rc:387F7982
#, c-format
msgid "Folders are different"
msgstr "フォルダーは異なっています"

#: Merge.rc:1B633073
#, c-format
msgid "Left Only"
msgstr "左側のみ"

#: Merge.rc:39174D9D
#, c-format
msgid "Right Only"
msgstr "右側のみ"

#: Merge.rc:13C27218
#, c-format
msgid "Middle Only"
msgstr "中央のみ"

#: Merge.rc:638BD42C
#, c-format
msgid "No item in left"
msgstr "左側にない"

#: Merge.rc:DEEB1BA
#, c-format
msgid "No item in right"
msgstr "右側にない"

#: Merge.rc:2FE785D7
#, c-format
msgid "No item in middle"
msgstr "中央にない"

#: Merge.rc:79AB21E1
#, c-format
msgid "Error"
msgstr "エラー"

#: Merge.rc:12D66B44
#, c-format
msgid "Text files are identical"
msgstr "テキスト ファイルは同一です"

#: Merge.rc:1DEEB161
#, c-format
msgid "(Middle and right are identical)"
msgstr "(中央と右側は同一です)"

#: Merge.rc:1D99B043
#, c-format
msgid "(Left and right are identical)"
msgstr "(左側と右側は同一です)"

#: Merge.rc:159C584C
#, c-format
msgid "(Left and middle are identical)"
msgstr "(左側と中央は同一です)"

#: Merge.rc:12D66B45
#, c-format
msgid "Text files are different"
msgstr "テキスト ファイルは異なります"

#: Merge.rc:203BBC7B
#, c-format
msgid "Elapsed time: %ld ms"
msgstr "経過時間: %ld ms"

#: Merge.rc:6C7BF198
#, c-format
msgid "1 item selected"
msgstr "1 個の項目を選択"

#: Merge.rc:5D49B8EC
#, c-format
msgid "%1 items selected"
msgstr "%1 個の項目を選択"

#: Merge.rc:3A5D5963
#, c-format
msgid "Filename or folder name."
msgstr "ファイル名またはフォルダー名です。"

#: Merge.rc:A7628EE
#, c-format
msgid "Subfolder name when subfolders are included."
msgstr ""
"サブフォルダー名です。[サブフォルダーを含める] が有効な場合に表示されます。"

#: Merge.rc:6F88EC68
#, c-format
msgid "Comparison result, long form."
msgstr "長い形式の比較結果を表示します。"

#: Merge.rc:28BFDD41
#, c-format
msgid "Left side modification date."
msgstr "左側の更新日時です。"

#: Merge.rc:19B30A68
#, c-format
msgid "Right side modification date."
msgstr "右側の更新日時です。"

#: Merge.rc:68FB0CE7
#, c-format
msgid "Middle side modification date."
msgstr "中央の更新日時です。"

#: Merge.rc:453F5DDC
#, c-format
msgid "File's extension."
msgstr "ファイルの拡張子です。"

#: Merge.rc:172385A1
#, c-format
msgid "Left file size in bytes."
msgstr "左側ファイルのバイト数です。"

#: Merge.rc:94C89D4
#, c-format
msgid "Right file size in bytes."
msgstr "右側ファイルのバイト数です。"

#: Merge.rc:27AAA636
#, c-format
msgid "Middle file size in bytes."
msgstr "中央ファイルのバイト数"

#: Merge.rc:2EBBDDD7
#, c-format
msgid "Left file size abbreviated."
msgstr "左側ファイルのバイト数(短縮形)です。"

#: Merge.rc:21DC7C34
#, c-format
msgid "Right file size abbreviated."
msgstr "右側ファイルのバイト数(短縮形)です。"

#: Merge.rc:BA5006A
#, c-format
msgid "Middle file size abbreviated."
msgstr "中央ファイルのバイト数(短縮形)です。"

#: Merge.rc:172385A2
#, c-format
msgid "Left side creation time."
msgstr "左側の作成日時です。"

#: Merge.rc:94C89D5
#, c-format
msgid "Right side creation time."
msgstr "右側の作成日時です。"

#: Merge.rc:27AAA637
#, c-format
msgid "Middle side creation time."
msgstr "中央の作成日時です。"

#: Merge.rc:4B4CD318
#, c-format
msgid "Tells which side has newer modification date."
msgstr "どちらが最新の更新日時かを表示します。"

#: Merge.rc:3AF5EAD7
#, c-format
msgid "Left side file version, only for some filetypes."
msgstr "左側ファイルのバージョンです。一部のファイル形式に限り表示されます。"

#: Merge.rc:7413D0D6
#, c-format
msgid "Right side file version, only for some filetypes."
msgstr "右側ファイルのバージョンです。一部のファイル形式に限り表示されます。"

#: Merge.rc:5EB13952
#, c-format
msgid "Middle side file version, only for some filetypes."
msgstr "中央ファイルのバージョンです。一部のファイル形式に限り表示されます。"

#: Merge.rc:43600E91
#, c-format
msgid "Short comparison result."
msgstr "短い形式の比較結果を表示です。"

#: Merge.rc:20155F59
#, c-format
msgid "Left side attributes."
msgstr "左側の属性です。"

#: Merge.rc:6DBD6124
#, c-format
msgid "Right side attributes."
msgstr "右側の属性です。"

#: Merge.rc:7F2E4119
#, c-format
msgid "Middle side attributes."
msgstr "中央の属性です。"

#: Merge.rc:703AF3C8
#, c-format
msgid "Left side file EOL type"
msgstr "左側の EOL タイプです。"

#: Merge.rc:73E9B1DC
#, c-format
msgid "Right side file EOL type"
msgstr "右側の EOL タイプです。"

#: Merge.rc:6CA26873
#, c-format
msgid "Middle side file EOL type"
msgstr "中央の EOL タイプです。"

#: Merge.rc:5BCDF0E8
#, c-format
msgid "Left side encoding."
msgstr "左側の文字コードです。"

#: Merge.rc:52D3F9F7
#, c-format
msgid "Right side encoding."
msgstr "右側の文字コードです。"

#: Merge.rc:715905A6
#, c-format
msgid "Middle side encoding."
msgstr "中央の文字コードです。"

#: Merge.rc:58398DFF
#, c-format
msgid ""
"Number of ignored differences in file. These differences are ignored by "
"WinMerge and cannot be merged."
msgstr ""
"ファイル内で無視した差異の数です。この差異は WinMerge によって無視され、マー"
"ジされません。"

#: Merge.rc:6A6D5CB6
#, c-format
msgid ""
"Number of differences in file. This number does not include ignored "
"differences."
msgstr "ファイル内の差異の数です。この数値は無視した差異数を含みません。"

#: Merge.rc:A7628EF
#, c-format
msgid "Shows an asterisk (*) if the file is binary."
msgstr "バイナリ ファイルの場合にアスタリスク (*) を表示します。"

#: Merge.rc:1AC98D0D
#, c-format
msgid "Compare %1 with %2"
msgstr "%1 と %2 の比較"

#: Merge.rc:E9A77F2
#, c-format
msgid "Comma-separated list"
msgstr "CSV 形式"

#: Merge.rc:5CCED709
#, c-format
msgid "Tab-separated list"
msgstr "TAB 区切り形式"

#: Merge.rc:2E3BFCA3
#, c-format
msgid "Simple HTML"
msgstr "シンプル HTML 形式"

#: Merge.rc:751AB591
#, c-format
msgid "Simple XML"
msgstr "シンプル XML 形式"

#: Merge.rc:67FDA050
#, c-format
msgid "The report file already exists. Do you want to overwrite existing file?"
msgstr "レポート ファイルは既に存在しています。既存のファイルを上書きしますが?"

#: Merge.rc:630F8340
#, c-format
msgid ""
"Error creating the report:\n"
"%1"
msgstr ""
"レポート生成エラー:\n"
"%1"

#: Merge.rc:37B243DF
#, c-format
msgid "The report has been created successfully."
msgstr "レポートの生成に成功しました。"

#: Merge.rc:162B12F9
#, c-format
msgid "The same file is opened in both panels."
msgstr "同じファイルが両側のパネルで開かれています。"

#: Merge.rc:7632E88D
#, c-format
msgid "The selected files are identical."
msgstr "選択されたファイルは同一です。"

#: Merge.rc:44565DBD
#, c-format
msgid "An error occurred while comparing the files."
msgstr "ファイルの比較時にエラーが発生しました。"

#: Merge.rc:5F16D9DC
#, c-format
msgid ""
"Temporary files could not be created. Check your temporary path settings."
msgstr ""
"テンポラリ ファイルが作成できませんでした。テンポラリ パス設定を確認してくだ"
"さい。"

#: Merge.rc:11E6F584
#, c-format
msgid ""
"These files use different carriage return types.\n"
"\n"
"Do you want to treat all carriage return types as equivalent for this "
"comparison?\n"
"\n"
"Note: If you always want to treat all carriage return types as equivalent, "
"set the option 'Ignore carriage return differences..' in the Compare tab of "
"the options dialog (available under Edit/Options)."
msgstr ""
"ファイル内に異なる改行文字が存在しています。\n"
"\n"
"ファイル内に存在する改行文字の違いを無視しますか?\n"
"\n"
"注意: 常にすべての改行文字を同一とみなしたい場合は、\n"
"[編集]→[設定]→[比較]の'改行文字の違いを無視する'オプションを\n"
"セットしてください。"

#: Merge.rc:46FB8639
#, c-format
msgid "The selected folder is invalid."
msgstr "選択されたフォルダーは無効です。"

#: Merge.rc:4BC3EDDB
#, c-format
msgid "Cannot open a binary file to editor."
msgstr "バイナリ ファイルをエディタで開くことはできません。"

#: Merge.rc:279EB840
#, c-format
msgid ""
"The folder exists only in other side and cannot be opened.\n"
"\n"
"Do you want to create a matching folder:\n"
"%1\n"
"to the other side and open these folders?"
msgstr ""
"フォルダーは片方にのみにしか存在せず、開くことが出来ません。\n"
"\n"
"他方にマッチする以下のフォルダーを作成し、フォルダーを開きますか?:\n"
"%1"

#: Merge.rc:36F211E1
#, c-format
msgid "Do you want to move to the next file?"
msgstr "次のファイルに移動しますか?"

#: Merge.rc:6A0A36F1
#, c-format
msgid "Do you want to move to the previous file?"
msgstr "前のファイルに移動しますか?"

#: Merge.rc:36F211E2
#, c-format
msgid "Do you want to move to the next page?"
msgstr "次のページに移動しますか?"

#: Merge.rc:6A0A36F2
#, c-format
msgid "Do you want to move to the previous page?"
msgstr "前のページに移動しますか?"

#: Merge.rc:4A700AB0
#, c-format
msgid ""
"Different codepages found in left (cp%d) and right (cp%d) files. \n"
"Displaying each file in its codepage will give a better display but merging/"
"copying will be dangerous.\n"
"Would you like to treat both files as being in the default windows codepage "
"(recommended)?"
msgstr ""
"開いたファイルで異なったコードページが検出されました。左(cp%d)、右(cp%d)\n"
"各々のファイルをそのコードページで表示すれば、正しく表示されますが、マージや"
"コピーが危険になります。\n"
"コードページをデフォルト コードページとして扱いますが、よろしいですか(推奨)?"

#: Merge.rc:5851E4C8
#, c-format
msgid "Information lost due to encoding errors: both files"
msgstr "エンコーディング エラーにより情報が失われています。(両側のファイル)"

#: Merge.rc:5851E4C9
#, c-format
msgid "Information lost due to encoding errors: first file"
msgstr "エンコーディング エラーにより情報が失われています。(1 番目のファイル)"

#: Merge.rc:31EAB496
#, c-format
msgid "Information lost due to encoding errors: second file"
msgstr "エンコーディング エラーにより情報が失われています。(2 番目のファイル)"

#: Merge.rc:5851E4CA
#, c-format
msgid "Information lost due to encoding errors: third file"
msgstr "エンコーディング エラーにより情報が失われています。(3 番目のファイル)"

#: Merge.rc:7D4E76C0
#, c-format
msgid "No difference"
msgstr "差異はありません"

#: Merge.rc:71676C4A
#, c-format
msgid "Line difference"
msgstr "行内差異"

#: Merge.rc:6DBD6125
#, c-format
msgid "Replaced %1 string(s)."
msgstr "%1 個の文字列を置換しました。"

#: Merge.rc:334E25B3
#, c-format
msgid "Cannot find string \"%s\""
msgstr "文字列 \"%s\" が検索できません"

#: Merge.rc:34855CF1
#, c-format
msgid ""
"You are now entering Merge Mode. If you want to turn off Merge Mode, press "
"F9 key"
msgstr ""
"マージモードに切り替えます。マージモードはカーソル キーのみでマージしたり、次"
"や前の差異に移動できるモードです。\n"
"マージモードをオフにしたい場合は、F9 キーを押してください。"

#: Merge.rc:5E0C549
#, c-format
msgid ""
"The number of automatically merged changes: %1\n"
"The number of unresolved conflicts: %2"
msgstr ""
"自動的にマージされた変更の数: %1\n"
"解決されていないコンフリクトの数: %2"

#: Merge.rc:7453F857
#, c-format
msgid "The change of codepage has been merged"
msgstr "コードページの変更がマージされました"

#: Merge.rc:162B12FA
#, c-format
msgid "The changes of codepage are conflicting"
msgstr "コードページの変更がコンフリクトしています"

#: Merge.rc:7632E88E
#, c-format
msgid "The change of EOL has been merged"
msgstr "改行コードの変更がマージされました"

#: Merge.rc:502A2983
#, c-format
msgid "The changes of EOL are conflicting"
msgstr "改行コードの変更がコンフリクトしています"

#: Merge.rc:5C8E17D1
#, c-format
msgid "Location Pane"
msgstr "ロケーション ペイン"

#: Merge.rc:629C1DDF
#, c-format
msgid "Diff Pane"
msgstr "Diff ペイン"

#: Merge.rc:3BDD62C4
#, c-format
msgid "Patch file successfully written."
msgstr "パッチ ファイルの書き込みに成功しました。"

#: Merge.rc:74C5055A
#, c-format
msgid "1. item is not found or is directory!"
msgstr "1. 項目が見つからないか、フォルダーです!"

#: Merge.rc:7EFD4961
#, c-format
msgid "2. item is not found or is directory!"
msgstr "2. 項目が見つからないか、フォルダーです!"

#: Merge.rc:E611488
#, c-format
msgid "The patch file already exists. Do you want to overwrite it?"
msgstr "出力結果ファイルは既に存在します。上書きしますか?"

#: Merge.rc:62226073
#, c-format
msgid "[%1 files selected]"
msgstr "[%1 個のファイルが選択されています]"

#: Merge.rc:27AFDB30
#, c-format
msgid "Normal"
msgstr "ノーマル"

#: Merge.rc:7E5494F7
#, c-format
msgid "Context"
msgstr "コンテキスト"

#: Merge.rc:24173EE8
#, c-format
msgid "Unified"
msgstr "ユニファイド"

#: Merge.rc:185B8391
#, c-format
msgid "Could not write to file %1."
msgstr "ファイル %1 に書き込めません。"

#: Merge.rc:64D049AA
#, c-format
msgid "The specified output path is not an absolute path: %1"
msgstr "指定した出力パスは、絶対パスではありません: %1"

#: Merge.rc:44EE84AA
#, c-format
msgid "Specify an output file"
msgstr "出力パスを指定してください"

#: Merge.rc:54711616
#, c-format
msgid "Cannot create a patch file from binary files."
msgstr "バイナリ ファイルからパッチ ファイルは生成できません。"

#: Merge.rc:133D7451
#, c-format
msgid "Cannot create a patch file from directories."
msgstr "フォルダーからパッチ ファイルは生成できません。"

#: Merge.rc:34FF26C7
#, c-format
msgid ""
"Please save all files first.\n"
"\n"
"Creating a patch requires that there are no unsaved changes in files."
msgstr ""
"まず先にすべてのファイルを保存してください。\n"
"\n"
"パッチの生成には、変更がすべて保存されている必要があります。"

#: Merge.rc:576FB6D3
#, c-format
msgid "Folder does not exist."
msgstr "フォルダーは存在しません。"

#: Merge.rc:3377B7B5
#, c-format
msgid ""
"Archive support is not enabled.\n"
"All needed components (7-zip and/or Merge7z*.dll) for archive support cannot "
"be found.\n"
"See manual for more info about archive support and how to enable it."
msgstr ""
"アーカイブ サポートが有効になっていません。\n"
"アーカイブ サポートの為に必要なコンポーネント (7-zip と Merge7z*.dll) が見つ"
"かりません。\n"
"アーカイブ サポートを有効にする方法については、マニュアルを参照してください。"

#: Merge.rc:44EE84AB
#, c-format
msgid "Select file for export"
msgstr "エクスポートするファイルを指定してください"

#: Merge.rc:44EE84AC
#, c-format
msgid "Select file for import"
msgstr "インポートするファイルを選択してください"

#: Merge.rc:447FB30
#, c-format
msgid "Options imported from the file."
msgstr "設定情報をファイルからインポートしました。"

#: Merge.rc:44776ACF
#, c-format
msgid "Options exported to the file."
msgstr "設定情報をファイルにエクスポートしました。"

#: Merge.rc:7D23E524
#, c-format
msgid "Failed to import options from the file."
msgstr "ファイルから設定情報のインポートに失敗しました。"

#: Merge.rc:68F9158
#, c-format
msgid "Failed to write options to the file."
msgstr "ファイルへの設定情報の書き込みに失敗しました。"

#: Merge.rc:404DAD7D
#, c-format
msgid ""
"You are about to close several compare windows.\n"
"\n"
"Do you want to continue?"
msgstr ""
"複数の比較ウィンドウを閉じようとしています。\n"
"\n"
"続行しますか?"

#: Merge.rc:7C664E2
#, c-format
msgid "Mixed"
msgstr "Mixed"

#: Merge.rc:4C72B57
#, c-format
msgid "Type"
msgstr "タイプ"

#: Merge.rc:5ED09E18
#, c-format
msgid "Unpacker"
msgstr "展開プラグイン"

#: Merge.rc:37C6B9B9
#, c-format
msgid "Prediffer"
msgstr "比較前処理プラグイン"

#: Merge.rc:29ECCB83
#, c-format
msgid "Editor script"
msgstr "エディタ スクリプト"

#: Merge.rc:51A4FE5F
#, c-format
msgid ""
"\n"
"Difference in the Current Line"
msgstr ""
"\n"
"現在の行内差異"

#: Merge.rc:CF15594
#, c-format
msgid ""
"\n"
"Options"
msgstr ""
"\n"
"設定"

#: Merge.rc:6F90DC3A
#, c-format
msgid ""
"\n"
"Refresh (F5)"
msgstr ""
"\n"
"表示更新 (F5)"

#: Merge.rc:414AF01
#, c-format
msgid ""
"\n"
"Previous Difference (Alt+Up)"
msgstr ""
"\n"
"前の差異 (Alt+Up)"

#: Merge.rc:16618519
#, c-format
msgid ""
"\n"
"Next Difference (Alt+Down)"
msgstr ""
"\n"
"次の差異 (Alt+Down)"

#: Merge.rc:7C5EF083
#, c-format
msgid ""
"\n"
"Previous Conflict (Alt+Shift+Up)"
msgstr ""
"\n"
"前のコンフリクト (Alt+Shift+Up)"

#: Merge.rc:51A4FE60
#, c-format
msgid ""
"\n"
"Next Conflict (Alt+Shift+Down)"
msgstr ""
"\n"
"次のコンフリクト (Alt+Shift+Down)"

#: Merge.rc:35CF1E68
#, c-format
msgid ""
"\n"
"First Difference (Alt+Home)"
msgstr ""
"\n"
"最初の差異 (Alt+Home)"

#: Merge.rc:51A4FE61
#, c-format
msgid ""
"\n"
"Current Difference (Alt+Enter)"
msgstr ""
"\n"
"現在の差異 (Alt+Enter)"

#: Merge.rc:1DA00C8A
#, c-format
msgid ""
"\n"
"Last Difference (Alt+End)"
msgstr ""
"\n"
"最後の差異 (Alt+End)"

#: Merge.rc:E8950EA
#, c-format
msgid ""
"\n"
"Copy Right (Alt+Right)"
msgstr ""
"\n"
"右側へコピー (Alt+Right)"

#: Merge.rc:55A8C466
#, c-format
msgid ""
"\n"
"Copy Left (Alt+Left)"
msgstr ""
"\n"
"左側へコピー (Alt+Left)"

#: Merge.rc:1E864A56
#, c-format
msgid ""
"\n"
"Copy Right and Advance (Ctrl+Alt+Right)"
msgstr ""
"\n"
"右側へコピーし次へ (Ctrl+Alt+Right)"

#: Merge.rc:7FE60896
#, c-format
msgid ""
"\n"
"Copy Left and Advance (Ctrl+Alt+Left)"
msgstr ""
"\n"
"左側へコピーし次へ (Ctrl+Alt+Left)"

#: Merge.rc:15F24C75
#, c-format
msgid ""
"\n"
"All Right"
msgstr ""
"\n"
"右側すべて"

#: Merge.rc:11395D4B
#, c-format
msgid ""
"\n"
"All Left"
msgstr ""
"\n"
"左側すべて"

#: Merge.rc:42A0CC96
#, c-format
msgid ""
"\n"
"Auto Merge (Ctrl+Alt+M)"
msgstr ""
"\n"
"自動マージ (Ctrl+Alt+M)"

#: Merge.rc:6107F02B
#, c-format
msgid ""
"The adapted unpacker is applied to both files (one file only needs the "
"extension)"
msgstr ""
"自動的に展開プラグインを選択し、両側のファイルに適用します (どちらかのファイ"
"ルに拡張子が必要です)"

#: Merge.rc:429CABF5
#, c-format
msgid "No prediffer (normal)"
msgstr "比較前処理プラグインを使用しない (標準)"

#: Merge.rc:62909ED8
#, c-format
msgid "Suggested plugins"
msgstr "関連するプラグイン"

#: Merge.rc:4DAEA639
#, c-format
msgid "Other plugins"
msgstr "その他のプラグイン"

#: Merge.rc:2A918FD6
#, c-format
msgid "Private Build: %1"
msgstr "Private Build: %1"

#: Merge.rc:40D543C8
#, c-format
msgid "Your software is up to date"
msgstr "お使いのソフトウェアは最新版です"

#: Merge.rc:43B4B204
#, c-format
msgid ""
"A new version of WinMerge is available.\n"
"%1 is now available (you have %2). Would you like to download it now?"
msgstr ""
"最新版の WinMerge が入手可能です。\n"
"%1 が現在の最新版です (お使いのバージョンは %2)。ダウンロードしますか?"

#: Merge.rc:696AAFE9
#, c-format
msgid "Failed to download latest version information"
msgstr "最新版情報のダウンロードに失敗しました"

#: Merge.rc:55B03C14
#, c-format
msgid "Plugin Settings"
msgstr "プラグイン設定"

#: Merge.rc:791F1E67
#, c-format
msgid "WSH not found - .sct scripts disabled"
msgstr "WSH が見つかりません - .sct スクリプトは無効化されました"

#: Merge.rc:4FC259D5
#, c-format
msgid "<None>"
msgstr "<なし>"

#: Merge.rc:8BF6984
#, c-format
msgid "<Automatic>"
msgstr "<自動>"

#: Merge.rc:4AAD2A74
#, c-format
msgid "G&oto Line %1"
msgstr "行 %1 に移動(&O)"

#: Merge.rc:7F0D4B47
#, c-format
msgid "Disabled"
msgstr "無効"

#: Merge.rc:444C5DDD
#, c-format
msgid "From file system"
msgstr "ファイルシステム"

#: Merge.rc:7A4CFAFE
#, c-format
msgid "From MRU list"
msgstr "最近使ったリスト"

#: Merge.rc:638BD42D
#, c-format
msgid "No Highlighting"
msgstr "ハイライトなし"

#: Merge.rc:7460E8C0
#, c-format
msgid "Batch"
msgstr "Batch"

#: Merge.rc:55B03C15
#, c-format
msgid "Portable Object"
msgstr "Portable Object(.po)"

#: Merge.rc:5F87E5E
#, c-format
msgid "Resources"
msgstr "Resources"

#: Merge.rc:125AD722
#, c-format
msgid "Shell"
msgstr "Shell"

#: Merge.rc:4E44AD6
#, c-format
msgid "VHDL"
msgstr "VHDL"

#: Merge.rc:8AF7E6B
#, c-format
msgid "Close &Left Tabs"
msgstr "左側のタブをすべて閉じる(&L)"

#: Merge.rc:D404EDF
#, c-format
msgid "Close R&ight Tabs"
msgstr "右側のタブをすべて閉じる(&I)"

#: Merge.rc:D404EE0
#, c-format
msgid "Close &Other Tabs"
msgstr "他のタブをすべて閉じる(&O)"

#: Merge.rc:3E934E
#, c-format
msgid "Enable &Auto Max Width"
msgstr "タブ幅の自動調整を有効にする(&A)"

#: Merge.rc:1D2E4A00
#, c-format
msgid "&Image"
msgstr "画像(&I)"

#: Merge.rc:3D9427A9
#, c-format
msgid "frhed is not installed"
msgstr ""

#: Merge.rc:73B321AA
#, c-format
msgid "%1 does not exist. Do you want to create it?"
msgstr "%1 は存在しません。作成しますか?"

#: Merge.rc:3A5D5964
#, c-format
msgid "Failed to create folder."
msgstr "フォルダーの作成に失敗しました。"

#: Merge.rc:64F70DD6
#, c-format
msgid ""
"You can specify the following parameters to the path:\n"
"$file: Path name of the current file\n"
"$linenum: Line number of the current cursor position"
msgstr ""
"次のパラメータが指定可能です。\n"
"$file: 現在のファイルのパス名\n"
"$linenum: 現在のカーソル位置の行番号"
<|MERGE_RESOLUTION|>--- conflicted
+++ resolved
@@ -1823,24 +1823,16 @@
 #: Merge.rc:73FB246
 #, c-format
 msgid "Same As The Next (3 panes):"
-<<<<<<< HEAD
 msgstr ""
 "差異:\n"
 "(ただし隣接ペインと同じ)"
-=======
-msgstr "差異:\n(ただし隣接ペインと同じ)"
->>>>>>> 106351cc
 
 #: Merge.rc:60B696AF
 #, c-format
 msgid "Same As The Next (Selected):"
-<<<<<<< HEAD
 msgstr ""
 "選択された差異:\n"
 "(ただし隣接ペインと同じ)"
-=======
-msgstr "選択された差異:\n(ただし隣接ペインと同じ)"
->>>>>>> 106351cc
 
 #: Merge.rc:40C55014
 #, c-format
