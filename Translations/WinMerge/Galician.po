--- conflicted
+++ resolved
@@ -4127,8 +4127,4 @@
 msgstr "Ventá filla ou principal MDI"
 
 msgid "MDI child window only"
-<<<<<<< HEAD
-msgstr "Só a ventá filla MDI"
-=======
-msgstr ""
->>>>>>> 4e5495b8
+msgstr "Só a ventá filla MDI"